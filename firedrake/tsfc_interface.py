"""Provides the interface to TSFC for compiling a form, and transforms the TSFC-
generated code in order to make it suitable for passing to the backends."""
import pickle

from hashlib import md5
from os import path, environ, getuid, makedirs
import gzip
import os
import zlib
import tempfile
import collections

import ufl
from ufl import Form
from .ufl_expr import TestFunction

from tsfc import compile_form as tsfc_compile_form
from tsfc.parameters import PARAMETERS as tsfc_default_parameters

from pyop2.caching import Cached
from pyop2.op2 import Kernel
from pyop2.mpi import COMM_WORLD

from coffee.base import Invert

from firedrake.formmanipulation import split_form

from firedrake.parameters import parameters as default_parameters
from firedrake import utils


# Set TSFC default scalar type at load time
tsfc_default_parameters["scalar_type"] = utils.ScalarType_c


KernelInfo = collections.namedtuple("KernelInfo",
                                    ["kernel",
                                     "integral_type",
                                     "oriented",
                                     "subdomain_id",
                                     "domain_number",
                                     "coefficient_map",
                                     "coefficient_enabled_components",
                                     "needs_cell_facets",
                                     "pass_layer_arg",
                                     "needs_cell_sizes"])


class TSFCKernel(Cached):

    _cache = {}

    _cachedir = environ.get('FIREDRAKE_TSFC_KERNEL_CACHE_DIR',
                            path.join(tempfile.gettempdir(),
                                      'firedrake-tsfc-kernel-cache-uid%d' % getuid()))

    @classmethod
    def _cache_lookup(cls, key):
        key, comm = key
        return cls._cache.get(key) or cls._read_from_disk(key, comm)

    @classmethod
    def _read_from_disk(cls, key, comm):
        if comm.rank == 0:
            cache = cls._cachedir
            shard, disk_key = key[:2], key[2:]
            filepath = os.path.join(cache, shard, disk_key)
            val = None
            if os.path.exists(filepath):
                try:
                    with gzip.open(filepath, 'rb') as f:
                        val = f.read()
                except zlib.error:
                    pass

            comm.bcast(val, root=0)
        else:
            val = comm.bcast(None, root=0)

        if val is None:
            raise KeyError("Object with key %s not found" % key)
        return cls._cache.setdefault(key, pickle.loads(val))

    @classmethod
    def _cache_store(cls, key, val):
        key, comm = key
        cls._cache[key] = val
        _ensure_cachedir(comm=comm)
        if comm.rank == 0:
            val._key = key
            shard, disk_key = key[:2], key[2:]
            filepath = os.path.join(cls._cachedir, shard, disk_key)
            tempfile = os.path.join(cls._cachedir, shard, "%s_p%d.tmp" % (disk_key, os.getpid()))
            # No need for a barrier after this, since non root
            # processes will never race on this file.
            os.makedirs(os.path.join(cls._cachedir, shard), exist_ok=True)
            with gzip.open(tempfile, 'wb') as f:
                pickle.dump(val, f, 0)
            os.rename(tempfile, filepath)
        comm.barrier()

    @classmethod
    def _cache_key(cls, form, name, parameters, number_map, interface, coffee=False, diagonal=False):
        # FIXME Making the COFFEE parameters part of the cache key causes
        # unnecessary repeated calls to TSFC when actually only the kernel code
        # needs to be regenerated
        return md5((form.signature() + name
                    + str(sorted(default_parameters["coffee"].items()))
                    + str(sorted(parameters.items()))
                    + str(number_map)
                    + str(type(interface))
                    + str(coffee)
                    + str(diagonal)).encode()).hexdigest(), form.ufl_domains()[0].comm

    def __init__(self, form, name, parameters, number_map, interface, coffee=False, diagonal=False):
        """A wrapper object for one or more TSFC kernels compiled from a given :class:`~ufl.classes.Form`.

        :arg form: the :class:`~ufl.classes.Form` from which to compile the kernels.
        :arg name: a prefix to be applied to the compiled kernel names. This is primarily useful for debugging.
        :arg parameters: a dict of parameters to pass to the form compiler.
        :arg number_map: a map from local coefficient numbers to global ones (useful for split forms).
        :arg interface: the KernelBuilder interface for TSFC (may be None)
        """
        if self._initialized:
            return

        assemble_inverse = parameters.get("assemble_inverse", False)
        coffee = coffee or assemble_inverse
<<<<<<< HEAD

        tree = tsfc_compile_form(form, prefix=name, parameters=parameters, interface=interface, coffee=coffee)
=======
        tree = tsfc_compile_form(form, prefix=name, parameters=parameters, interface=interface, coffee=coffee, diagonal=diagonal)
>>>>>>> e2ca41d2
        kernels = []
        for kernel in tree:
            # Set optimization options
            opts = default_parameters["coffee"]
            ast = kernel.ast
            ast = ast if not assemble_inverse else _inverse(ast)
            # Unwind coefficient numbering
            numbers = tuple(number_map[c] for c in kernel.coefficient_numbers)
            kernels.append(KernelInfo(kernel=Kernel(ast, ast.name, opts=opts),
                                      integral_type=kernel.integral_type,
                                      oriented=kernel.oriented,
                                      subdomain_id=kernel.subdomain_id,
                                      domain_number=kernel.domain_number,
                                      coefficient_map=numbers,
                                      coefficient_enabled_components=kernel.coefficient_enabled_components,
                                      needs_cell_facets=False,
                                      pass_layer_arg=False,
                                      needs_cell_sizes=kernel.needs_cell_sizes))
        self.kernels = tuple(kernels)
        self._initialized = True


SplitKernel = collections.namedtuple("SplitKernel", ["indices",
                                                     "kinfo"])


def compile_form(form, name, parameters=None, inverse=False, split=True, interface=None, coffee=False, diagonal=False):
    """Compile a form using TSFC.

    :arg form: the :class:`~ufl.classes.Form` to compile.
    :arg name: a prefix for the generated kernel functions.
    :arg parameters: optional dict of parameters to pass to the form
         compiler. If not provided, parameters are read from the
         ``form_compiler`` slot of the Firedrake
         :data:`~.parameters` dictionary (which see).
    :arg inverse: If True then assemble the inverse of the local tensor.
    :arg split: If ``False``, then don't split mixed forms.
    :arg coffee: compile coffee kernel instead of loopy kernel

    Returns a tuple of tuples of
    (index, integral type, subdomain id, coordinates, coefficients, needs_orientations, :class:`Kernels <pyop2.op2.Kernel>`).

    ``needs_orientations`` indicates whether the form requires cell
    orientation information (for correctly pulling back to reference
    elements on embedded manifolds).

    The coordinates are extracted from the domain of the integral (a
    :func:`~.Mesh`)

    """
    # Check that we get a Form
    if not isinstance(form, Form):
        raise RuntimeError("Unable to convert object to a UFL form: %s" % repr(form))

    if parameters is None:
        parameters = default_parameters["form_compiler"].copy()
    else:
        # Override defaults with user-specified values
        _ = parameters
        parameters = default_parameters["form_compiler"].copy()
        parameters.update(_)

    # We stash the compiled kernels on the form so we don't have to recompile
    # if we assemble the same form again with the same optimisations
    cache = form._cache.setdefault("firedrake_kernels", {})

    def tuplify(params):
        return tuple((k, params[k]) for k in sorted(params))

    key = (tuplify(default_parameters["coffee"]), name, tuplify(parameters), split, diagonal)
    try:
        return cache[key]
    except KeyError:
        pass

    kernels = []
    # A map from all form coefficients to their number.
    coefficient_numbers = dict((c, n)
                               for (n, c) in enumerate(form.coefficients()))
    if split:
        iterable = split_form(form, diagonal=diagonal)
    else:
        nargs = len(form.arguments())
        if diagonal:
            assert nargs == 2
            nargs = 1
        iterable = ([(0, )*nargs, form], )
    for idx, f in iterable:
        f = _real_mangle(f)
        # Map local coefficient numbers (as seen inside the
        # compiler) to the global coefficient numbers
        number_map = dict((n, coefficient_numbers[c])
                          for (n, c) in enumerate(f.coefficients()))
        kinfos = TSFCKernel(f, name + "".join(map(str, idx)), parameters,
                            number_map, interface, coffee, diagonal).kernels
        for kinfo in kinfos:
            kernels.append(SplitKernel(idx, kinfo))
    kernels = tuple(kernels)
    return cache.setdefault(key, kernels)


def _real_mangle(form):
    """If the form contains arguments in the Real function space, replace these with literal 1 before passing to tsfc."""

    a = form.arguments()
    reals = [x.ufl_element().family() == "Real" for x in a]
    if not any(reals):
        return form
    replacements = {}
    for arg, r in zip(a, reals):
        if r:
            replacements[arg] = 1
    # If only the test space is Real, we need to turn the trial function into a test function.
    if reals == [True, False]:
        replacements[a[1]] = TestFunction(a[1].function_space())
    return ufl.replace(form, replacements)


def clear_cache(comm=None):
    """Clear the Firedrake TSFC kernel cache."""
    comm = comm or COMM_WORLD
    if comm.rank == 0:
        import shutil
        shutil.rmtree(TSFCKernel._cachedir, ignore_errors=True)
        _ensure_cachedir(comm=comm)


def _ensure_cachedir(comm=None):
    """Ensure that the TSFC kernel cache directory exists."""
    comm = comm or COMM_WORLD
    if comm.rank == 0:
        makedirs(TSFCKernel._cachedir, exist_ok=True)


def _inverse(kernel):
    """Modify ``kernel`` so to assemble the inverse of the local tensor."""

    local_tensor = kernel.args[0]

    if len(local_tensor.size) != 2 or local_tensor.size[0] != local_tensor.size[1]:
        raise ValueError("Can only assemble the inverse of a square 2-form")

    name = local_tensor.sym.symbol
    size = local_tensor.size[0]

    kernel.children[0].children.append(Invert(name, size))

    return kernel<|MERGE_RESOLUTION|>--- conflicted
+++ resolved
@@ -126,12 +126,7 @@
 
         assemble_inverse = parameters.get("assemble_inverse", False)
         coffee = coffee or assemble_inverse
-<<<<<<< HEAD
-
-        tree = tsfc_compile_form(form, prefix=name, parameters=parameters, interface=interface, coffee=coffee)
-=======
         tree = tsfc_compile_form(form, prefix=name, parameters=parameters, interface=interface, coffee=coffee, diagonal=diagonal)
->>>>>>> e2ca41d2
         kernels = []
         for kernel in tree:
             # Set optimization options
