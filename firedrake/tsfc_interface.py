"""
Provides the interface to TSFC for compiling a form, and
transforms the TSFC-generated code to make it suitable for
passing to the backends.

"""
import pickle
from functools import partial
import time

from hashlib import md5
from os import path, environ, getuid, makedirs
import gzip
import os
import zlib
import tempfile
import collections

import ufl
from ufl import Form, MixedElement, conj
from ufl.log import GREEN
from firedrake.constant import Constant
from firedrake.function import Function
from .ufl_expr import TestFunction

from tsfc import ufl_utils
from tsfc.driver import TSFCFormData, preprocess_parameters
from tsfc.parameters import PARAMETERS as tsfc_default_parameters, is_complex
from tsfc.logging import logger

import gem

from pyop2.caching import Cached
from pyop2.op2 import Kernel
from pyop2.mpi import COMM_WORLD, MPI

from firedrake.formmanipulation import split_form, split_form_projected
from firedrake.subspace import make_subspace_numbers_and_parts, extract_subspaces

from firedrake.parameters import parameters as default_parameters
from firedrake.petsc import PETSc
from firedrake import utils

# Set TSFC default scalar type at load time
tsfc_default_parameters["scalar_type"] = utils.ScalarType
tsfc_default_parameters["scalar_type_c"] = utils.ScalarType_c


KernelInfo = collections.namedtuple("KernelInfo",
                                    ["kernel",
                                     "integral_type",
                                     "oriented",
                                     "subdomain_id",
                                     "domain_number",
                                     "coefficient_map",
                                     "subspace_map",
                                     "subspace_parts",
                                     "needs_cell_facets",
                                     "pass_layer_arg",
                                     "needs_cell_sizes"])


class TSFCKernel(Cached):

    _cache = {}

    _cachedir = environ.get('FIREDRAKE_TSFC_KERNEL_CACHE_DIR',
                            path.join(tempfile.gettempdir(),
                                      'firedrake-tsfc-kernel-cache-uid%d' % getuid()))

    @classmethod
    def _cache_lookup(cls, key):
        key, comm = key
        # comm has to be part of the in memory key so that when
        # compiling the same code on different subcommunicators we
        # don't get deadlocks. But MPI_Comm objects are not hashable,
        # so use comm.py2f() since this is an internal communicator and
        # hence the C handle is stable.
        commkey = comm.py2f()
        assert commkey != MPI.COMM_NULL.py2f()
        return cls._cache.get((key, commkey)) or cls._read_from_disk(key, comm)

    @classmethod
    def _read_from_disk(cls, key, comm):
        if comm.rank == 0:
            cache = cls._cachedir
            shard, disk_key = key[:2], key[2:]
            filepath = os.path.join(cache, shard, disk_key)
            val = None
            if os.path.exists(filepath):
                try:
                    with gzip.open(filepath, 'rb') as f:
                        val = f.read()
                except zlib.error:
                    pass

            comm.bcast(val, root=0)
        else:
            val = comm.bcast(None, root=0)

        if val is None:
            raise KeyError("Object with key %s not found" % key)
        return cls._cache.setdefault((key, comm.py2f()), pickle.loads(val))

    @classmethod
    def _cache_store(cls, key, val):
        key, comm = key
        cls._cache[(key, comm.py2f())] = val
        _ensure_cachedir(comm=comm)
        if comm.rank == 0:
            val._key = key
            shard, disk_key = key[:2], key[2:]
            filepath = os.path.join(cls._cachedir, shard, disk_key)
            tempfile = os.path.join(cls._cachedir, shard, "%s_p%d.tmp" % (disk_key, os.getpid()))
            # No need for a barrier after this, since non root
            # processes will never race on this file.
            os.makedirs(os.path.join(cls._cachedir, shard), exist_ok=True)
            with gzip.open(tempfile, 'wb') as f:
                pickle.dump(val, f, 0)
            os.rename(tempfile, filepath)
        comm.barrier()

    @classmethod
    def _cache_key(cls, form, name, parameters, function_number_map, subspace_number_map, interface, coffee=False, diagonal=False):
        # FIXME Making the COFFEE parameters part of the cache key causes
        # unnecessary repeated calls to TSFC when actually only the kernel code
        # needs to be regenerated
        return md5((form.signature() + name
                    + str(sorted(default_parameters["coffee"].items()))
                    + str(sorted(parameters.items()))
                    + str(function_number_map)
                    + str(subspace_number_map)
                    + str(type(interface))
                    + str(coffee)
                    + str(diagonal)).encode()).hexdigest(), form.ufl_domains()[0].comm

    def __init__(self, form, name, parameters, function_number_map, subspace_number_map, interface, coffee=False, diagonal=False):
        """A wrapper object for one or more TSFC kernels compiled from a given :class:`~ufl.classes.Form`.

        :arg form: the :class:`~ufl.classes.Form` from which to compile the kernels.
        :arg name: a prefix to be applied to the compiled kernel names. This is primarily useful for debugging.
        :arg parameters: a dict of parameters to pass to the form compiler.
        :arg function_number_map: a map from local function numbers to global function numbers and components (useful for split forms).
        :arg subspace_number_map: a map from local subspace numbers to global ones (useful for split forms).
        :arg interface: the KernelBuilder interface for TSFC (may be None)
        """
        if self._initialized:
            return
        parameters = preprocess_parameters(parameters)
        tree = compile_local_form(form, prefix=name, parameters=parameters, interface=interface, coffee=coffee, diagonal=diagonal)
        kernels = []
        for kernel in tree:
            # Set optimization options
            opts = default_parameters["coffee"]
            ast = kernel.ast
            # Unwind function/subspace numbering
            function_numbers = tuple(function_number_map[c] for c in kernel.coefficient_numbers)
            subspace_numbers = tuple(subspace_number_map[c] for c in kernel.external_data_numbers)
            subspace_parts = kernel.external_data_parts
            kernels.append(KernelInfo(kernel=Kernel(ast, kernel.name, opts=opts,
                                                    requires_zeroed_output_arguments=True,
                                                    flop_count=kernel.flop_count),
                                      integral_type=kernel.integral_type,
                                      oriented=kernel.oriented,
                                      subdomain_id=kernel.subdomain_id,
                                      domain_number=kernel.domain_number,
                                      coefficient_map=function_numbers,
                                      subspace_map=subspace_numbers,
                                      subspace_parts=subspace_parts,
                                      needs_cell_facets=False,
                                      pass_layer_arg=False,
                                      needs_cell_sizes=kernel.needs_cell_sizes))
        self.kernels = tuple(kernels)
        self._initialized = True


SplitKernel = collections.namedtuple("SplitKernel", ["indices",
                                                     "kinfo"])


def compile_local_form(form, prefix, parameters, interface, coffee, diagonal):
    """Compile local form.

    `compile_local_form` is a generalisation of `tsfc.driver.compile_form`.
    This function deals with projected :class:`ufl.FormArgument`s, which
    only Firedrake understands.
    """
    cpu_time = time.time()
    assert isinstance(form, Form)
    # Determine whether in complex mode:
    complex_mode = parameters and is_complex(parameters.get("scalar_type"))
    # Split form according to subspace projections.
    # Treatment of "projected functions" is tricky; see `split_form_projected`.
    split_forms, split_subspaces, split_extraargs, split_functions = split_form_projected(form)
    # Call compute_form_data for each subform.
    form_data_tuple = tuple(ufl_utils.compute_form_data(split_f, complex_mode=complex_mode) for split_f in split_forms)
    # Build `TSFCFormData`.
    tsfc_form_data = TSFCFormData(form_data_tuple, split_extraargs, split_functions, form, diagonal)
    # Convert to coefficients here for convenience.
    split_coefficients = tuple(tuple(tsfc_form_data.function_replace_map[f] for f in fs) for fs in split_functions)
    logger.info(GREEN % "compute_form_data finished in %g seconds.", time.time() - cpu_time)
    # Pick interface
    if interface:
        interface = partial(interface, function_replace_map=tsfc_form_data.function_replace_map)
    else:
        if coffee:
            import tsfc.kernel_interface.firedrake as firedrake_interface_coffee
            interface = firedrake_interface_coffee.KernelBuilder
        else:
            # Delayed import, loopy is a runtime dependency
            import tsfc.kernel_interface.firedrake_loopy as firedrake_interface_loopy
            interface = firedrake_interface_loopy.KernelBuilder
    # Loop over `TSFCIntegralData`s and construct a kernel for each.
    kernels = []
    original_subspaces = extract_subspaces(form)
    for tsfc_integral_data in tsfc_form_data.integral_data:
        start = time.time()
        builder = interface(tsfc_integral_data,
                            parameters["scalar_type_c"] if coffee else parameters["scalar_type"],
                            parameters["scalar_type"],
                            diagonal=diagonal)
        argument_multiindices = builder.argument_multiindices
        argument_multiindices_dummy = builder.argument_multiindices_dummy
        nargs = len(argument_multiindices)
        # Gather all subspaces in this `TSFCIntegralData`.
        subspaces = set()
        for integral_index, _ in enumerate(tsfc_integral_data.integrals):
            # Each integral is associated with a `ufl.IntegralData`,
            # which in turn is associated with a `ufl.FormData`, which
            # is associated with a tuple of `Subspace`s; see
            # `split_form_projected`.
            form_data_index = tsfc_integral_data.integral_index_to_form_data_index(integral_index)
            subspaces.update(split_subspaces[form_data_index])
        subspaces = subspaces.difference(set((None, )))
        # Sort subspaces and prepare for use in assemble.py.
        subspaces, subspace_numbers, subspace_parts = make_subspace_numbers_and_parts(subspaces, original_subspaces)
        # Register enabled (split) subspaces and get associated gem expressions.
        subspace_exprs = builder.set_external_data([subspace.ufl_element() for subspace in subspaces])
        # Define subspace(firedrake) -> subspace_expr(gem) map (this is used below).
        subspace_expr_map = {s: e for s, e in zip(subspaces, subspace_exprs)}
        # Compile integrals.
        for integral_index, integral in enumerate(tsfc_integral_data.integrals):
            form_data_idx = tsfc_integral_data.integral_index_to_form_data_index(integral_index)
            subspace_tuple = split_subspaces[form_data_idx]
            coefficient_tuple = split_coefficients[form_data_idx]
            # Update quadrature parameters.
            params = parameters.copy()
            params.update(integral.metadata())  # integral metadata overrides
            # Use dummy indices for projected `Argument`s.
            _argument_multiindices = tuple(i if subspace is None else i_dummy for i, i_dummy, subspace
                                           in zip(argument_multiindices, argument_multiindices_dummy, subspace_tuple[:nargs]))
            # Prepare dummy indices for projected `Function`s.
            _extra_multiindices = tuple(builder.create_element(subspace.ufl_element()).get_indices() for subspace in subspace_tuple[nargs:])
            # Compile ufl -> gem.
            expressions = builder.compile_ufl(integral.integrand(), params, argument_multiindices=_argument_multiindices+_extra_multiindices)
            # Apply subspace transformations for projected `Argument`s.
            for i, i_dummy, subspace in zip(argument_multiindices, argument_multiindices_dummy, subspace_tuple[:nargs]):
                if subspace is None:
                    # dummy index was not used.
                    continue
                subspace_expr = subspace_expr_map[subspace]
                # Apply subspace transformation (i_dummy -> i).
                expressions = subspace.transform(expressions, subspace_expr, i_dummy, i,
                                                 builder.create_element(subspace.ufl_element()), builder.scalar_type)
            # Apply subspace transformations for projected `Function`s.
            for i_extra, subspace, coeff in zip(_extra_multiindices, subspace_tuple[nargs:], coefficient_tuple):
                subspace_expr = subspace_expr_map[subspace]
                if type(coeff.ufl_element()) == MixedElement:
                    coefficient_expr = builder.coefficient_map[builder.coefficient_split[coeff][subspace.index]]
                else:
                    coefficient_expr = builder.coefficient_map[coeff]
                i_coeff = tuple(gem.Index(extent=ix.extent) for ix in i_extra)
                # Apply subspace transformation (i_extra -> i_coeff).
                expressions = subspace.transform(expressions, subspace_expr, i_extra, i_coeff,
                                                 builder.create_element(subspace.ufl_element()), builder.scalar_type)
                # Finally contract with the true function.
                expressions = tuple(gem.IndexSum(gem.Product(gem.Indexed(coefficient_expr, i_coeff), expression), i_coeff)
                                    for expression in expressions)
            reps = builder.construct_integrals(expressions, params)
            builder.stash_integrals(reps, params)
        # Construct kernel
        kernel_name = "%s_%s_integral_%s" % (prefix, tsfc_integral_data.integral_type, tsfc_integral_data.subdomain_id)
        kernel_name = kernel_name.replace("-", "_")  # Handle negative subdomain_id
        kernel = builder.construct_kernel(kernel_name, external_data_numbers=subspace_numbers, external_data_parts=subspace_parts)
        if kernel is not None:
            kernels.append(kernel)
        logger.info(GREEN % "compile_integral finished in %g seconds.", time.time() - start)
    logger.info(GREEN % "TSFC finished in %g seconds.", time.time() - cpu_time)
    return kernels


@PETSc.Log.EventDecorator()
def compile_form(form, name, parameters=None, split=True, interface=None, coffee=False, diagonal=False):
    """Compile a form using TSFC.

    :arg form: the :class:`~ufl.classes.Form` to compile.
    :arg name: a prefix for the generated kernel functions.
    :arg parameters: optional dict of parameters to pass to the form
         compiler. If not provided, parameters are read from the
         ``form_compiler`` slot of the Firedrake
         :data:`~.parameters` dictionary (which see).
    :arg split: If ``False``, then don't split mixed forms.
    :arg coffee: compile coffee kernel instead of loopy kernel

    Returns a tuple of tuples of
    (index, integral type, subdomain id, coordinates, coefficients, needs_orientations, :class:`Kernels <pyop2.op2.Kernel>`).

    ``needs_orientations`` indicates whether the form requires cell
    orientation information (for correctly pulling back to reference
    elements on embedded manifolds).

    The coordinates are extracted from the domain of the integral (a
    :func:`~.Mesh`)

    """

    # Check that we get a Form
    if not isinstance(form, Form):
        raise RuntimeError("Unable to convert object to a UFL form: %s" % repr(form))

    if parameters is None:
        parameters = default_parameters["form_compiler"].copy()
    else:
        # Override defaults with user-specified values
        _ = parameters
        parameters = default_parameters["form_compiler"].copy()
        parameters.update(_)

    # We stash the compiled kernels on the form so we don't have to recompile
    # if we assemble the same form again with the same optimisations
    cache = form._cache.setdefault("firedrake_kernels", {})

    def tuplify(params):
        return tuple((k, params[k]) for k in sorted(params))

    key = (tuplify(default_parameters["coffee"]), name, tuplify(parameters), split, diagonal)
    try:
        return cache[key]
    except KeyError:
        pass

    kernels = []
<<<<<<< HEAD
    # A map from all form coefficients/subspaces to their number.
    function_numbers = dict((c, n) for (n, c) in enumerate(form.coefficients()))
    subspace_numbers = dict((s, n) for (n, s) in enumerate(extract_subspaces(form)))
=======
    coefficient_numbers = form.coefficient_numbering()
>>>>>>> d7e6475f
    if split:
        iterable = split_form(form, diagonal=diagonal)
    else:
        nargs = len(form.arguments())
        if diagonal:
            assert nargs == 2
            nargs = 1
        iterable = ([(None, )*nargs, form], )
    for idx, f in iterable:
        f = _real_mangle(f)
        # Map local function/subspace numbers (as seen inside the
        # compiler) to the global function/subspace numbers
        function_number_map = dict((n, (function_numbers[c], tuple(range(len(c.split())))))
                                   if isinstance(c, Function) or isinstance(c, Constant)
                                   else (n, (function_numbers[c], (0,)))
                                   for (n, c) in enumerate(f.coefficients()))
        subspace_number_map = dict((n, subspace_numbers[s])
                                   for (n, s) in enumerate(extract_subspaces(f)))
        prefix = name + "".join(map(str, (i for i in idx if i is not None)))
        kinfos = TSFCKernel(f, prefix, parameters,
                            function_number_map, subspace_number_map, interface, coffee, diagonal).kernels
        for kinfo in kinfos:
            kernels.append(SplitKernel(idx, kinfo))

    kernels = tuple(kernels)
    return cache.setdefault(key, kernels)


def _real_mangle(form):
    """If the form contains arguments in the Real function space, replace these with literal 1 before passing to tsfc."""

    a = form.arguments()
    reals = [x.ufl_element().family() == "Real" for x in a]
    if not any(reals):
        return form
    replacements = {}
    for arg, r in zip(a, reals):
        if r:
            replacements[arg] = 1
    # If only the test space is Real, we need to turn the trial function into a test function.
    if reals == [True, False]:
        replacements[a[1]] = conj(TestFunction(a[1].function_space()))
    return ufl.replace(form, replacements)


def clear_cache(comm=None):
    """Clear the Firedrake TSFC kernel cache."""
    comm = comm or COMM_WORLD
    if comm.rank == 0:
        import shutil
        shutil.rmtree(TSFCKernel._cachedir, ignore_errors=True)
        _ensure_cachedir(comm=comm)


def _ensure_cachedir(comm=None):
    """Ensure that the TSFC kernel cache directory exists."""
    comm = comm or COMM_WORLD
    if comm.rank == 0:
        makedirs(TSFCKernel._cachedir, exist_ok=True)<|MERGE_RESOLUTION|>--- conflicted
+++ resolved
@@ -340,13 +340,9 @@
         pass
 
     kernels = []
-<<<<<<< HEAD
     # A map from all form coefficients/subspaces to their number.
-    function_numbers = dict((c, n) for (n, c) in enumerate(form.coefficients()))
+    function_numbers = form.coefficient_numbering()  # dict((c, n) for (n, c) in enumerate(form.coefficients()))
     subspace_numbers = dict((s, n) for (n, s) in enumerate(extract_subspaces(form)))
-=======
-    coefficient_numbers = form.coefficient_numbering()
->>>>>>> d7e6475f
     if split:
         iterable = split_form(form, diagonal=diagonal)
     else:
