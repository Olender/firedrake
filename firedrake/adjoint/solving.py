from functools import wraps
from pyadjoint.tape import get_working_tape, stop_annotating, annotate_tape

from firedrake.adjoint.blocks import SolveVarFormBlock, SolveLinearSystemBlock, PointwiseOperatorBlock, GenericSolveBlock, ProjectBlock

import ufl


def annotate_solve(solve):
    """This solve routine wraps the Firedrake :func:`.solve` call. Its purpose is to annotate the model,
    recording what solves occur and what forms are involved, so that the adjoint and tangent linear models may be
    constructed automatically by pyadjoint.

    To disable the annotation, just pass :py:data:`annotate=False` to this routine, and it acts exactly like the
    Firedrake solve call. This is useful in cases where the solve is known to be irrelevant or diagnostic
    for the purposes of the adjoint computation (such as projecting fields to other function spaces
    for the purposes of visualisation).

    The overloaded solve takes optional callback functions to extract adjoint solutions.
    All of the callback functions follow the same signature, taking a single argument of type Function.

    Keyword Args:
        adj_cb (function, optional): callback function supplying the adjoint solution in the interior.
            The boundary values are zero.
        adj_bdy_cb (function, optional): callback function supplying the adjoint solution on the boundary.
            The interior values are not guaranteed to be zero.
        adj2_cb (function, optional): callback function supplying the second-order adjoint solution in the interior.
            The boundary values are zero.
        adj2_bdy_cb (function, optional): callback function supplying the second-order adjoint solution on
            the boundary. The interior values are not guaranteed to be zero.
        ad_block_tag (string, options): tag used to label the resulting block on the Pyadjoint tape. This
            is useful for identifying which block is associated with which equation in the forward model.

    """

    @wraps(solve)
    def wrapper(*args, **kwargs):

        ad_block_tag = kwargs.pop("ad_block_tag", None)
        annotate = annotate_tape(kwargs)
        if annotate:
            tape = get_working_tape()
            solve_block_type = SolveVarFormBlock
            if not isinstance(args[0], ufl.equation.Equation):
                solve_block_type = SolveLinearSystemBlock

            sb_kwargs = solve_block_type.pop_kwargs(kwargs)
            sb_kwargs.update(kwargs)
<<<<<<< HEAD
            block = solve_block_type(*args, **sb_kwargs)
=======
            block = solve_block_type(*args, ad_block_tag=ad_block_tag, **sb_kwargs)
            tape.add_block(block)
>>>>>>> 8d6f746e

        with stop_annotating():
            output = solve(*args, **kwargs)

        if annotate:
            if hasattr(args[1], "create_block_variable"):
                block_variable = args[1].create_block_variable()
            else:
                block_variable = args[1].function.create_block_variable()
            block.add_output(block_variable)

            if isinstance(args[0], ufl.equation.Equation):
                extops_form = args[0].lhs.external_operators()
                extops_coeff_form = [e.result_coefficient() for e in extops_form]
                dict_extops = dict(zip(extops_coeff_form, extops_form))
                for coeff in args[0].lhs.coefficients():
                    if coeff in extops_coeff_form:
                        block_extops = PointwiseOperatorBlock(dict_extops[coeff], *args, **sb_kwargs)
                        tape.add_block(block_extops)
                        block_extops.add_output(coeff.block_variable)

            tape.add_block(block)

        return output

    return wrapper


def get_solve_blocks():
    """
    Extract all blocks of the tape which correspond
    to PDE solves, except for those which correspond
    to calls of the ``project`` operator.
    """
    return [
        block
        for block in get_working_tape().get_blocks()
        if issubclass(type(block), GenericSolveBlock)
        and not issubclass(type(block), ProjectBlock)
    ]<|MERGE_RESOLUTION|>--- conflicted
+++ resolved
@@ -46,12 +46,7 @@
 
             sb_kwargs = solve_block_type.pop_kwargs(kwargs)
             sb_kwargs.update(kwargs)
-<<<<<<< HEAD
-            block = solve_block_type(*args, **sb_kwargs)
-=======
             block = solve_block_type(*args, ad_block_tag=ad_block_tag, **sb_kwargs)
-            tape.add_block(block)
->>>>>>> 8d6f746e
 
         with stop_annotating():
             output = solve(*args, **kwargs)
