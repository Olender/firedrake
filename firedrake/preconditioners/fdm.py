--- conflicted
+++ resolved
@@ -301,7 +301,7 @@
         # Build elemental sparse matrices and preallocate matrix
         cell_csr = []
         facet_csr = []
-        flag2id = np.kron(np.eye(ndim, ndim, dtype=PETSc.IntType), [[1], [3]])
+        flag2id = np.kron(np.eye(ndim, ndim, dtype=PETSc.IntType), [[1], [2]])
         pshape = [Ak[0][0].shape[0] for Ak in Afdm]
         N = pshape[-1]
 
@@ -375,11 +375,7 @@
                 for j in range(ncomp):
                     facet_perm = (idir[0]+np.arange(ncomp)) % ncomp
                     if needs_hdiv:
-<<<<<<< HEAD
                         facet_perm = (j+facet_perm) % ncomp
-=======
-                        facet_perm = (facet_perm+j) % ncomp
->>>>>>> 0701f6af
 
                     muj = [mu0[j][idir[0]] if len(mu0.shape) > 1 else mu0[idir[0]],
                            mu1[j][idir[1]] if len(mu1.shape) > 1 else mu1[idir[1]]]
@@ -412,8 +408,10 @@
                     if needs_hdiv:
                         qshape = [N]*ncomp
                         qshape[j] = -1
-                        rows[:sdim] = self.pull_facet(icell[0][j], qshape, idir[0])
-                        rows[sdim:] = self.pull_facet(icell[1][j], qshape, idir[1])
+                        j0 = j
+                        j1 = (j+idir[0]-idir[1]) % ncomp
+                        rows[:sdim] = self.pull_facet(icell[0][j0], qshape, idir[0])
+                        rows[sdim:] = self.pull_facet(icell[1][j1], qshape, idir[1])
                     else:
                         icell = np.reshape(lgmap.apply(j+bsize*ie), (2, -1))
                         rows[:sdim] = self.pull_facet(icell[0], pshape, idir[0])
@@ -472,8 +470,10 @@
                 if needs_hdiv:
                     qshape = [N]*ncomp
                     qshape[j] = -1
-                    rows[:sdim] = self.pull_facet(icell[0][j], qshape, idir[0])
-                    rows[sdim:] = self.pull_facet(icell[1][j], qshape, idir[1])
+                    j0 = j
+                    j1 = (j+idir[0]-idir[1]) % ncomp
+                    rows[:sdim] = self.pull_facet(icell[0][j0], qshape, idir[0])
+                    rows[sdim:] = self.pull_facet(icell[1][j1], qshape, idir[1])
                 else:
                     icell = np.reshape(lgmap.apply(j+bsize*ie), (2, -1))
                     rows[:sdim] = self.pull_facet(icell[0], pshape, idir[0])
@@ -504,10 +504,10 @@
                 if piola:
                     PF = (1/JacobianDeterminant(self.mesh)) * Jacobian(self.mesh)
                     i1, i2, i3, i4, j1, j2, j3, j4 = indices(8)
-                    G = as_tensor(Finv[i1, j1] * PF[i2, j2] * Finv[i3, j3] * PF[i4, j4] * mu[j1, j2, j3, j4], (i1, i2, i3, i4))
+                    G = as_tensor(Finv[i1, j1] * Finv[i2, j2] * PF[j3, i3] * PF[j4, i4] * mu[j1, j2, j3, j4], (i1, i2, i3, i4))
                 else:
-                    i1, i2, i3, i4, j1, j3 = indices(6)
-                    G = as_tensor(Finv[i1, j1] * Finv[i3, j3] * mu[j1, i2, j3, i4], (i1, i2, i3, i4))
+                    i1, i2, i3, i4, j1, j2 = indices(6)
+                    G = as_tensor(Finv[i1, j1] * Finv[i2, j2] * mu[j1, j2, i3, i4], (i1, i2, i3, i4))
             else:
                 raise ValueError("I don't know what to do with the homogeneity tensor")
         else:
@@ -523,11 +523,11 @@
                 Qe = VectorElement("Quadrature", self.mesh.ufl_cell(), degree=Nq,
                                    quad_scheme="default", dim=np.prod(G.ufl_shape))
             elif len(G.ufl_shape) == 4:
-                G = as_tensor([[G[i, j, i, j] for i in range(G.ufl_shape[0])] for j in range(G.ufl_shape[1])])
+                G = as_tensor([[G[i, i, j, j] for i in range(G.ufl_shape[0])] for j in range(G.ufl_shape[2])])
                 Qe = TensorElement("Quadrature", self.mesh.ufl_cell(), degree=Nq,
                                    quad_scheme="default", shape=G.ufl_shape)
             else:
-                raise ValueError("I don't know how to get the diagonal of a tensor of shape ", G.ufl_shape)
+                raise ValueError("I don't know how to get the diagonal of a tensor with shape ", G.ufl_shape)
         else:
             Qe = TensorElement("Quadrature", self.mesh.ufl_cell(), degree=Nq,
                                quad_scheme="default", shape=G.ufl_shape, symmetry=True)
@@ -595,8 +595,8 @@
         Bk = Vfdm.T @ Bhat @ Vfdm
         Bk[rd, kd] = 0.0E0
         Bk[kd, rd] = 0.0E0
-        for bc1 in range(3):
-            for bc0 in range(3):
+        for bc1 in range(2):
+            for bc0 in range(2):
                 Afdm.append(apply_strong_bcs(Ak, Bk, bc0, bc1))
 
         return Afdm, Vfdm, None
@@ -657,13 +657,13 @@
 
         Dfdm = Vfdm.T @ Dfacet
         Afdm = []
-        for bc1 in range(3):
-            for bc0 in range(3):
+        for bc1 in range(2):
+            for bc0 in range(2):
                 bcs = (bc0, bc1)
                 Afdm.append(apply_weak_bcs(A, B, Dfdm, bcs, eta))
 
-        # Vfdm rotates GL residuals into modes obtained from GLL
         if not gll:
+            # Vfdm first rotates GL residuals into GLL modes
             Vfdm = Jipdg.T @ Vfdm
 
         return Afdm, Vfdm, Dfdm
@@ -1101,7 +1101,7 @@
 
         if () in maskall:
             fbc[sub >= -1] = 1
-        fbc[flags != 0] = 2
+        fbc[flags != 0] = 0
 
         others = set(comp.keys()) - {()}
         if others:
