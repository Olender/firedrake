r"""
This module provides the implementations of :class:`~.FunctionSpace`
and :class:`~.MixedFunctionSpace` objects, along with some utility
classes for attaching extra information to instances of these.
"""

from collections import OrderedDict

import numpy

import finat
import ufl

from pyop2 import op2
from pyop2.utils import flatten
from tsfc.finatinterface import create_element

from firedrake.functionspacedata import get_shared_data
from firedrake import utils
from firedrake import dmhooks


class WithGeometry(ufl.FunctionSpace):
    r"""Attach geometric information to a :class:`~.FunctionSpace`.

    Function spaces on meshes with different geometry but the same
    topology can share data, except for their UFL cell.  This class
    facilitates that.

    Users should not instantiate a :class:`WithGeometry` object
    explicitly except in a small number of cases.

    :arg function_space: The topological function space to attach
        geometry to.
    :arg mesh: The mesh with geometric information to use.
    :arg parent: The parent :class:`WithGeometry` object.
    """
    def __init__(self, function_space, mesh, parent=None):
        function_space = function_space.topological
        if isinstance(mesh, tuple):
            # Function space on a mixed mesh
            assert isinstance(function_space, MixedFunctionSpace)
            assert function_space.mixed()
            assert len(function_space) == len(mesh)
            for fs, m in zip(function_space, mesh):
                assert m.topology is fs.mesh()
                assert m.topology is not m
            cell = tuple(m.ufl_cell() for m in mesh)
        else:
            # Function space on a single mesh
            assert mesh.topology is function_space.mesh()
            assert mesh.topology is not mesh
            cell = mesh.ufl_cell()

        element = function_space.ufl_element().reconstruct(cell=cell)
        super(WithGeometry, self).__init__(mesh, element)
        self.topological = function_space

        if parent is not None:
            self.parent = parent
        elif function_space.parent is not None:
            self.parent = WithGeometry(function_space.parent, mesh)
        else:
            self.parent = None

    @utils.cached_property
    def _split(self):
        if self.mixed():
            return tuple(WithGeometry(fs, m, parent=self)
                         for m, fs in zip(self.mesh(), self.topological.split()))
        else:
            return tuple(WithGeometry(subspace, self.mesh(), parent=self)
                         for subspace in self.topological.split())

    def split(self):
        r"""Split into a tuple of constituent spaces."""
        if self.mixed() or len(self) > 1:
            #print("mmm: make all MixedFunctionSpace based WithGeometry 'mixed'")
            return self._split
        else:
            return (self, )

    mesh = ufl.FunctionSpace.ufl_domain

    @utils.cached_property
    def _ad_parent_space(self):
        return self.parent

    def ufl_function_space(self):
        r"""The :class:`~ufl.classes.FunctionSpace` this object represents."""
        return self

    def ufl_cell(self):
        r"""The :class:`~ufl.classes.Cell` this FunctionSpace is defined on."""
        if self.mixed():
            return tuple(d.ufl_cell() for d in self.ufl_domain())
        else:
            return self.ufl_domain().ufl_cell()

    @utils.cached_property
    def _components(self):
        return tuple(WithGeometry(self.topological.sub(i), self.mesh())
                     for i in range(self.value_size))

    def sub(self, i):
        if len(self) == 1:
            bound = self.value_size
            s = self._components
        else:
            bound = len(self)
            s = self._split
        if i < 0 or i >= bound:
            raise IndexError("Invalid component %d, not in [0, %d)" % (i, bound))
        return s[i]

    @utils.cached_property
    def dm(self):
        dm = self._dm()
        dmhooks.set_function_space(dm, self)
        return dm

    @property
    def num_work_functions(self):
        r"""The number of checked out work functions."""
        from firedrake.functionspacedata import get_work_function_cache
        cache = get_work_function_cache(self.mesh(), self.ufl_element())
        return sum(cache.values())

    @property
    def max_work_functions(self):
        r"""The maximum number of work functions this :class:`FunctionSpace` supports.

        See :meth:`get_work_function` for obtaining work functions."""
        from firedrake.functionspacedata import get_max_work_functions
        return get_max_work_functions(self)

    @max_work_functions.setter
    def max_work_functions(self, val):
        r"""Set the number of work functions this :class:`FunctionSpace` supports.

        :arg val: The new maximum number of work functions.
        :raises ValueError: if the provided value is smaller than the
            number of currently checked out work functions.
            """
        # Clear cache
        from firedrake.functionspacedata import get_work_function_cache, set_max_work_functions
        cache = get_work_function_cache(self.mesh(), self.ufl_element())
        if val < len(cache):
            for k in list(cache.keys()):
                if not cache[k]:
                    del cache[k]
            if val < len(cache):
                raise ValueError("Can't set work function cache smaller (%d) than current checked out functions (%d)" %
                                 (val, len(cache)))
        set_max_work_functions(self, val)

    def get_work_function(self, zero=True):
        r"""Get a temporary work :class:`~.Function` on this :class:`FunctionSpace`.

        :arg zero: Should the :class:`~.Function` be guaranteed zero?
            If ``zero`` is ``False`` the returned function may or may
            not be zeroed, and the user is responsible for appropriate
            zeroing.

        :raises ValueError: if :attr:`max_work_functions` are already
            checked out.

        .. note ::

            This method is intended to be used for short-lived work
            functions, if you actually need a function for general
            usage use the :class:`~.Function` constructor.

            When you are finished with the work function, you should
            restore it to the pool of available functions with
            :meth:`restore_work_function`.

        """
        from firedrake.functionspacedata import get_work_function_cache
        cache = get_work_function_cache(self.mesh(), self.ufl_element())
        for function in cache.keys():
            # Check if we've got a free work function available
            out = cache[function]
            if not out:
                cache[function] = True
                if zero:
                    function.dat.zero()
                return function
        if len(cache) == self.max_work_functions:
            raise ValueError("Can't check out more than %d work functions." %
                             self.max_work_functions)
        from firedrake import Function
        function = Function(self)
        cache[function] = True
        return function

    def restore_work_function(self, function):
        r"""Restore a work function obtained with :meth:`get_work_function`.

        :arg function: The work function to restore
        :raises ValueError: if the provided function was not obtained
            with :meth:`get_work_function` or it has already been restored.

        .. warning::

           This does *not* invalidate the name in the calling scope,
           it is the user's responsibility not to use a work function
           after restoring it.
        """
        from firedrake.functionspacedata import get_work_function_cache
        cache = get_work_function_cache(self.mesh(), self.ufl_element())
        try:
            out = cache[function]
        except KeyError:
            raise ValueError("Function %s is not a work function" % function)

        if not out:
            raise ValueError("Function %s is not checked out, cannot restore" % function)
        cache[function] = False

    def __eq__(self, other):
        try:
            return self.topological == other.topological and \
                self.mesh() is other.mesh()
        except AttributeError:
            return False

    def __ne__(self, other):
        return not self.__eq__(other)

    def __hash__(self):
        return hash((self.mesh(), self.topological))

    def __len__(self):
        return len(self.topological)

    def __repr__(self):
        return "WithGeometry(%r, %r, parent=%r)" % (self.topological, self.mesh(), self.parent)

    def __str__(self):
        return "WithGeometry(%s, %s, parent=%r)" % (self.topological, self.mesh(), self.parent)

    def __iter__(self):
        return iter(self._split)

    def __getitem__(self, i):
        return self._split[i]

    def __mul__(self, other):
        r"""Create a :class:`.MixedFunctionSpace` composed of this
        :class:`.FunctionSpace` and other"""
        from firedrake.functionspace import MixedFunctionSpace
        return MixedFunctionSpace((self, other))

    def __getattr__(self, name):
        val = getattr(self.topological, name)
        setattr(self, name, val)
        return val

    def __dir__(self):
        current = super(WithGeometry, self).__dir__()
        return list(OrderedDict.fromkeys(dir(self.topological) + current))

    def collapse(self):
        return type(self)(self.topological.collapse(), self.mesh())


def _sparsity_map(self, trial, i, j, domain_type):
    r"""Return (cached) sparsity map corresponding to the given arguments:
    self        : test functionspace
    trial       : trial functionspace
    i           : row index
    j           : col index
    domain_type : 'cell', 'interior_facet', or 'exterior_facet'
    """
    if (trial, i, j, domain_type) in self._sparsity_maps:
        return self._sparsity_maps[(trial, i, j, domain_type)]
    imesh = self[i].mesh().topology
    idim = imesh._plex.getDimension()
    jmesh = trial[j].mesh().topology
    jdim = jmesh._plex.getDimension()
    # Get test and trial maps
    test_map = getattr(self, domain_type + '_node_map')()
    trial_map = getattr(trial, domain_type + '_node_map')()
    if test_map is None:
        rm = None
    else:
        if test_map.split[i] is None:
            rm = None
        else:
            #rm = op2.ComposedMap([test_map.split[i], ] + imesh.submesh_component_maps(jmesh, idim))
            rm = op2.ComposedMap([test_map.split[i], ])
    if trial_map is None:
        cm = None
    else:
        if trial_map.split[j] is None:
            cm = None
        else:
            cm = op2.ComposedMap([trial_map.split[j], ] + jmesh.submesh_component_maps(imesh, jdim))

    return self._sparsity_maps.setdefault((trial, i, j, domain_type), (rm, cm))


class FunctionSpace(object):
    r"""A representation of a function space.

    A :class:`FunctionSpace` associates degrees of freedom with
    topological mesh entities.  The degree of freedom mapping is
    determined from the provided element.

    :arg mesh: The :func:`~.Mesh` to build the function space on.
    :arg element: The :class:`~ufl.classes.FiniteElementBase` describing the
        degrees of freedom.
    :kwarg name: An optional name for this :class:`FunctionSpace`,
        useful for later identification.

    The element can be a essentially any
    :class:`~ufl.classes.FiniteElementBase`, except for a
    :class:`~ufl.classes.MixedElement`, for which one should use the
    :class:`MixedFunctionSpace` constructor.

    To determine whether the space is scalar-, vector- or
    tensor-valued, one should inspect the :attr:`rank` of the
    resulting object.  Note that function spaces created on
    *intrinsically* vector-valued finite elements (such as the
    Raviart-Thomas space) have ``rank`` 0.

    .. warning::

       Users should not build a :class:`FunctionSpace` directly, instead
       they should use the utility :func:`~.FunctionSpace` function,
       which provides extra error checking and argument sanitising.

    """
    def __init__(self, mesh, element, name=None, real_tensorproduct=False):
        super(FunctionSpace, self).__init__()
        if type(element) is ufl.MixedElement:
            raise ValueError("Can't create FunctionSpace for MixedElement")
        finat_element = create_element(element)
        if isinstance(finat_element, finat.TensorFiniteElement):
            # Retrieve scalar element
            finat_element = finat_element.base_element
        # Used for reconstruction of mixed/component spaces
        self.real_tensorproduct = real_tensorproduct
        sdata = get_shared_data(mesh, finat_element, real_tensorproduct=real_tensorproduct)
        # The function space shape is the number of dofs per node,
        # hence it is not always the value_shape.  Vector and Tensor
        # element modifiers *must* live on the outside!
        if type(element) is ufl.TensorElement:
            # UFL enforces value_shape of the subelement to be empty
            # on a TensorElement.
            self.shape = element.value_shape()
        elif type(element) is ufl.VectorElement:
            # First dimension of the value_shape is the VectorElement
            # shape.
            self.shape = element.value_shape()[:1]
        else:
            self.shape = ()
        self._ufl_function_space = ufl.FunctionSpace(mesh.ufl_mesh(), element)
        self._shared_data = sdata
        self._mesh = mesh

        self.rank = len(self.shape)
        r"""The rank of this :class:`FunctionSpace`.  Spaces where the
        element is scalar-valued (or intrinsically vector-valued) have
        rank zero.  Spaces built on :class:`~ufl.classes.VectorElement` or
        :class:`~ufl.classes.TensorElement` instances have rank equivalent to
        the number of components of their
        :meth:`~ufl.classes.FiniteElementBase.value_shape`."""

        self.value_size = int(numpy.prod(self.shape, dtype=int))
        r"""The total number of degrees of freedom at each function
        space node."""
        self.name = name
        r"""The (optional) descriptive name for this space."""
        self.node_set = sdata.node_set
        r"""A :class:`pyop2.Set` representing the function space nodes."""
        self.dof_dset = op2.DataSet(self.node_set, self.shape or 1,
                                    name="%s_nodes_dset" % self.name)
        r"""A :class:`pyop2.DataSet` representing the function space
        degrees of freedom."""

        self.comm = self.node_set.comm
        self.finat_element = finat_element
        self.extruded = sdata.extruded
        self.offset = sdata.offset
        self.cell_boundary_masks = sdata.cell_boundary_masks
        self.interior_facet_boundary_masks = sdata.interior_facet_boundary_masks

        # Cache sparsity maps on test function space object;
        # we set items when allocating, and get values when
        # actually assembling.
        self._sparsity_maps = {}

    # These properties are overridden in ProxyFunctionSpaces, but are
    # provided by FunctionSpace so that we don't have to special case.
    index = None
    r"""The position of this space in its parent
    :class:`MixedFunctionSpace`, or ``None``."""

    parent = None
    r"""The parent space if this space was extracted from one, or ``None``."""

    component = None
    r"""The component of this space in its parent VectorElement space, or
    ``None``."""

    def __eq__(self, other):
        if not isinstance(other, FunctionSpace):
            return False
        # FIXME: Think harder about equality
        return self.mesh() is other.mesh() and \
            self.dof_dset is other.dof_dset and \
            self.ufl_element() == other.ufl_element() and \
            self.component == other.component

    def __ne__(self, other):
        return not self.__eq__(other)

    def __hash__(self):
        return hash((self.mesh(), self.dof_dset, self.ufl_element()))

    @utils.cached_property
    def _ad_parent_space(self):
        return self.parent

    @utils.cached_property
    def dm(self):
        r"""A PETSc DM describing the data layout for this FunctionSpace."""
        dm = self._dm()
        dmhooks.set_function_space(dm, self)
        return dm

    def _dm(self):
        from firedrake.mg.utils import get_level
        dm = self.dof_dset.dm
        _, level = get_level(self.mesh())
        dmhooks.attach_hooks(dm, level=level,
                             sf=self.mesh()._plex.getPointSF(),
                             section=self._shared_data.global_numbering)
        # Remember the function space so we can get from DM back to FunctionSpace.
        dmhooks.set_function_space(dm, self)
        return dm

    @utils.cached_property
    def _ises(self):
        return self.dof_dset.field_ises

    @utils.cached_property
    def cell_node_list(self):
        r"""A numpy array mapping mesh cells to function space nodes."""
        return self._shared_data.entity_node_lists[self.mesh().cell_set]

    #@utils.cached_property
    @property
    def global_numbering(self):
        r"""PETSc Section describing the global numbering."""
        return self._shared_data.global_numbering

    @utils.cached_property
    def topological(self):
        r"""Function space on a mesh topology."""
        return self

    def mesh(self):
        return self._mesh

    def ufl_element(self):
        r"""The :class:`~ufl.classes.FiniteElementBase` associated with this space."""
        return self.ufl_function_space().ufl_element()

    def ufl_function_space(self):
        r"""The :class:`~ufl.classes.FunctionSpace` associated with this space."""
        return self._ufl_function_space

    def __len__(self):
        return 1

    def __iter__(self):
        yield self

    def __repr__(self):
        return "FunctionSpace(%r, %r, name=%r)" % (self.mesh(),
                                                   self.ufl_element(),
                                                   self.name)

    def __str__(self):
        return "FunctionSpace(%s, %s, name=%s)" % (self.mesh(),
                                                   self.ufl_element(),
                                                   self.name)

    def split(self):
        r"""Split into a tuple of constituent spaces."""
        return (self, )

    def __getitem__(self, i):
        r"""Return the ith subspace."""
        if i != 0:
            raise IndexError("Only index 0 supported on a FunctionSpace")
        return self

    @utils.cached_property
    def _components(self):
        return tuple(ComponentFunctionSpace(self, i) for i in range(self.value_size))

    def sub(self, i):
        r"""Return a view into the ith component."""
        print("mmm: what is this?")
        if self.rank == 0:
            assert i == 0
            return self
        return self._components[i]

    def __mul__(self, other):
        r"""Create a :class:`.MixedFunctionSpace` composed of this
        :class:`.FunctionSpace` and other"""
        from firedrake.functionspace import MixedFunctionSpace
        return MixedFunctionSpace((self, other))

    @utils.cached_property
    def node_count(self):
        r"""The number of nodes (includes halo nodes) of this function space on
        this process.  If the :class:`FunctionSpace` has :attr:`rank` 0, this
        is equal to the :attr:`dof_count`, otherwise the :attr:`dof_count` is
        :attr:`dim` times the :attr:`node_count`."""
        return self.node_set.total_size

    @utils.cached_property
    def dof_count(self):
        r"""The number of degrees of freedom (includes halo dofs) of this
        function space on this process. Cf. :attr:`node_count`."""
        return self.node_count*self.value_size

    def dim(self):
        r"""The global number of degrees of freedom for this function space.

        See also :attr:`dof_count` and :attr:`node_count`."""
        return self.dof_dset.layout_vec.getSize()

    def make_dat(self, val=None, valuetype=None, name=None):
        r"""Return a newly allocated :class:`pyop2.Dat` defined on the
        :attr:`dof_dset` of this :class:`.Function`."""
        return op2.Dat(self.dof_dset, val, valuetype, name)

    def cell_node_map(self):
        r"""Return the :class:`pyop2.Map` from cells to
        function space nodes."""
        sdata = self._shared_data
        return sdata.get_map(self,
                             self.mesh().cell_set,
                             self.finat_element.space_dimension(),
                             "cell_node",
                             self.offset)

    def interior_facet_node_map(self):
        r"""Return the :class:`pyop2.Map` from interior facets to
        function space nodes."""
        sdata = self._shared_data
        offset = self.cell_node_map().offset
        if offset is not None:
            offset = numpy.append(offset, offset)
        return sdata.get_map(self,
                             self.mesh().interior_facets.set,
                             2*self.finat_element.space_dimension(),
                             "interior_facet_node",
                             offset)

    def exterior_facet_node_map(self):
        r"""Return the :class:`pyop2.Map` from exterior facets to
        function space nodes."""
        sdata = self._shared_data
        return sdata.get_map(self,
                             self.mesh().exterior_facets.set,
                             self.finat_element.space_dimension(),
                             "exterior_facet_node",
                             self.offset)

    def boundary_nodes(self, sub_domain, method):
        r"""Return the boundary nodes for this :class:`~.FunctionSpace`.

        :arg sub_domain: the mesh marker selecting which subset of facets to consider.
        :arg method: the method for determining boundary nodes.
        :returns: A numpy array of the unique function space nodes on
           the selected portion of the boundary.

        See also :class:`~.DirichletBC` for details of the arguments.
        """
        return self._shared_data.boundary_nodes(self, sub_domain, method)

    def local_to_global_map(self, bcs, lgmap=None):
        r"""Return a map from process local dof numbering to global dof numbering.

        If BCs is provided, mask out those dofs which match the BC nodes."""
        return self._shared_data.lgmap(self, bcs, lgmap=lgmap)

    def collapse(self):
        from firedrake import FunctionSpace
        return FunctionSpace(self.mesh(), self.ufl_element())

    def sparsity_map(self, trial, i, j, domain_type):
        return _sparsity_map(self, trial, i, j, domain_type)


class MixedFunctionSpace(object):
    r"""A function space on a mixed finite element.

    This is essentially just a bag of individual
    :class:`FunctionSpace` objects.

    :arg spaces: The constituent spaces.
    :kwarg name: An optional name for the mixed space.

    .. warning::

       Users should not build a :class:`MixedFunctionSpace` directly,
       but should instead use the functional interface provided by
       :func:`.MixedFunctionSpace`.
    """
    def __init__(self, spaces, name=None):
        super(MixedFunctionSpace, self).__init__()
        #print("mmm: move _spaces to _split")
        self._spaces = tuple(IndexedFunctionSpace(i, s, self)
                             for i, s in enumerate(spaces))
<<<<<<< HEAD
        self.name = name or "_".join(str(s.name) for s in spaces)
        self._subspaces = {}
=======
        mesh, = set(s.mesh() for s in spaces)
        self._ufl_function_space = ufl.FunctionSpace(mesh.ufl_mesh(),
                                                     ufl.MixedElement(*[s.ufl_element() for s in spaces]))
        self.name = name or "_".join(str(s.name) for s in spaces)
        self._subspaces = {}
        self._mesh = mesh
>>>>>>> 9a0d004a
        self.comm = self.node_set.comm
        # Get a mixed mesh_topology
        _mesh = tuple(space.mesh() for space in spaces)
        _mesh = tuple(flatten(_mesh))
        if _mesh[:-1] == _mesh[1:]:
            # Single mesh_topology
            self._mesh = _mesh[0]
            # MixedElement on a single cell
            self._ufl_element = ufl.MixedElement(*[s.ufl_element() for s in spaces])
        else:
            # Mixed mesh_topology
            self._mesh = _mesh
            # MixedElement on a mixed cell
            self._ufl_element = ufl.MixedElement(*[s.ufl_element() for s in spaces], mixed=True)

        # Cache sparsity maps on test function space object;
        # we set items when allocating, and get values when
        # actually assembling.
        self._sparsity_maps = {}


    # These properties are so a mixed space can behave like a normal FunctionSpace.
    index = None
    component = None
    parent = None
    rank = 1

    def mesh(self):
        return self._mesh

    @property
    def topological(self):
        r"""Function space on a mesh topology."""
        return self

    def ufl_element(self):
        r"""The :class:`~ufl.classes.MixedElement` associated with this space."""
        return self.ufl_function_space().ufl_element()

    def ufl_function_space(self):
        r"""The :class:`~ufl.classes.FunctionSpace` associated with this space."""
        return self._ufl_function_space

    def __eq__(self, other):
        if not isinstance(other, MixedFunctionSpace):
            return False
        return all(s == o for s, o in zip(self, other))

    def __ne__(self, other):
        return not self.__eq__(other)

    def __hash__(self):
        return hash(tuple(self))

    #@utils.cached_property
    @property
    def _split(self):
        return self._spaces

    def split(self):
        r"""The list of :class:`FunctionSpace`\s of which this
        :class:`MixedFunctionSpace` is composed."""
        return self._split

    def sub(self, i):
        r"""Return the `i`th :class:`FunctionSpace` in this
        :class:`MixedFunctionSpace`."""
        return self._split[i]

    def num_sub_spaces(self):
        r"""Return the number of :class:`FunctionSpace`\s of which this
        :class:`MixedFunctionSpace` is composed."""
        return len(self)

    def __len__(self):
        r"""Return the number of :class:`FunctionSpace`\s of which this
        :class:`MixedFunctionSpace` is composed."""
        return len(self._split)

    def __getitem__(self, i):
        r"""Return the `i`th :class:`FunctionSpace` in this
        :class:`MixedFunctionSpace`."""
        return self._split[i]

    def __iter__(self):
        return iter(self._split)

    def __repr__(self):
        return "MixedFunctionSpace(%s, name=%r)" % \
            (", ".join(repr(s) for s in self), self.name)

    def __str__(self):
        return "MixedFunctionSpace(%s)" % ", ".join(str(s) for s in self)

    @utils.cached_property
    def value_size(self):
        r"""Return the sum of the :attr:`FunctionSpace.value_size`\s of the
        :class:`FunctionSpace`\s this :class:`MixedFunctionSpace` is
        composed of."""
        return sum(fs.value_size for fs in self._split)

    @utils.cached_property
    def node_count(self):
        r"""Return a tuple of :attr:`FunctionSpace.node_count`\s of the
        :class:`FunctionSpace`\s of which this :class:`MixedFunctionSpace` is
        composed."""
        return tuple(fs.node_count for fs in self._split)

    @utils.cached_property
    def dof_count(self):
        r"""Return a tuple of :attr:`FunctionSpace.dof_count`\s of the
        :class:`FunctionSpace`\s of which this :class:`MixedFunctionSpace` is
        composed."""
        return tuple(fs.dof_count for fs in self._split)

    def dim(self):
        r"""The global number of degrees of freedom for this function space.

        See also :attr:`dof_count` and :attr:`node_count`."""
        return self.dof_dset.layout_vec.getSize()

    @utils.cached_property
    def node_set(self):
        r"""A :class:`pyop2.MixedSet` containing the nodes of this
        :class:`MixedFunctionSpace`. This is composed of the
        :attr:`FunctionSpace.node_set`\s of the underlying
        :class:`FunctionSpace`\s this :class:`MixedFunctionSpace` is
        composed of one or (for VectorFunctionSpaces) more degrees of freedom
        are stored at each node."""
        return op2.MixedSet(s.node_set for s in self._split)

    @utils.cached_property
    def dof_dset(self):
        r"""A :class:`pyop2.MixedDataSet` containing the degrees of freedom of
        this :class:`MixedFunctionSpace`. This is composed of the
        :attr:`FunctionSpace.dof_dset`\s of the underlying
        :class:`FunctionSpace`\s of which this :class:`MixedFunctionSpace` is
        composed."""
        return op2.MixedDataSet(s.dof_dset for s in self._split)

    def cell_node_map(self):
        r"""A :class:`pyop2.MixedMap` from the :attr:`Mesh.cell_set` of the
        underlying mesh to the :attr:`node_set` of this
        :class:`MixedFunctionSpace`. This is composed of the
        :attr:`FunctionSpace.cell_node_map`\s of the underlying
        :class:`FunctionSpace`\s of which this :class:`MixedFunctionSpace` is
        composed."""
        return op2.MixedMap(s.cell_node_map() for s in self._split)

    def interior_facet_node_map(self):
        r"""Return the :class:`pyop2.MixedMap` from interior facets to
        function space nodes."""
        return op2.MixedMap(s.interior_facet_node_map() for s in self)

    def exterior_facet_node_map(self):
        r"""Return the :class:`pyop2.Map` from exterior facets to
        function space nodes."""
        return op2.MixedMap(s.exterior_facet_node_map() for s in self)

    def sparsity_map(self, trial, i, j, domain_type):
        return _sparsity_map(self, trial, i, j, domain_type)

    def local_to_global_map(self, bcs):
        r"""Return a map from process local dof numbering to global dof numbering.

        If BCs is provided, mask out those dofs which match the BC nodes."""
        raise NotImplementedError("Not for mixed maps right now sorry!")

    def make_dat(self, val=None, valuetype=None, name=None):
        r"""Return a newly allocated :class:`pyop2.MixedDat` defined on the
        :attr:`dof_dset` of this :class:`MixedFunctionSpace`."""
        if val is not None:
            assert len(val) == len(self)
        else:
            val = [None for _ in self]
<<<<<<< HEAD
        return op2.MixedDat(s.make_dat(v, valuetype, "%s[cmpt-%d]" % (name, i), utils._new_uid())
                            for i, (s, v) in enumerate(zip(self._split, val)))
=======
        return op2.MixedDat(s.make_dat(v, valuetype, "%s[cmpt-%d]" % (name, i))
                            for i, (s, v) in enumerate(zip(self._spaces, val)))
>>>>>>> 9a0d004a

    @utils.cached_property
    def dm(self):
        r"""A PETSc DM describing the data layout for fieldsplit solvers."""
        dm = self._dm()
        dmhooks.set_function_space(dm, self)
        return dm

    def _dm(self):
        if self.mixed():
            print("mmm: This is probably fine.")
        from firedrake.mg.utils import get_level
        dm = self.dof_dset.dm
        _, level = get_level(self.mesh())
        dmhooks.attach_hooks(dm, level=level)
        return dm

    @utils.cached_property
    def _ises(self):
        return self.dof_dset.field_ises

    def mixed(self):
        return isinstance(self.mesh(), tuple)


class ProxyFunctionSpace(FunctionSpace):
    r"""A :class:`FunctionSpace` that one can attach extra properties to.

    :arg mesh: The mesh to use.
    :arg element: The UFL element.
    :arg name: The name of the function space.

    .. warning::

       Users should not build a :class:`ProxyFunctionSpace` directly,
       it is mostly used as an internal implementation detail.
    """
    def __new__(cls, mesh, element, name=None, real_tensorproduct=False):
        topology = mesh.topology
        self = super(ProxyFunctionSpace, cls).__new__(cls)
        if mesh is not topology:
            return WithGeometry(self, mesh)
        else:
            return self

    def __repr__(self):
        return "%sProxyFunctionSpace(%r, %r, name=%r, index=%r, component=%r)" % \
            (str(self.identifier).capitalize(),
             self.mesh(),
             self.ufl_element(),
             self.name,
             self.index,
             self.component)

    def __str__(self):
        return "%sProxyFunctionSpace(%s, %s, name=%s, index=%s, component=%s)" % \
            (str(self.identifier).capitalize(),
             self.mesh(),
             self.ufl_element(),
             self.name,
             self.index,
             self.component)

    identifier = None
    r"""An optional identifier, for debugging purposes."""

    no_dats = False
    r"""Can this proxy make :class:`pyop2.Dat` objects"""

    def make_dat(self, *args, **kwargs):
        r"""Create a :class:`pyop2.Dat`.

        :raises ValueError: if :attr:`no_dats` is ``True``.
        """
        if self.no_dats:
            raise ValueError("Can't build Function on %s function space" % self.identifier)
        return super(ProxyFunctionSpace, self).make_dat(*args, **kwargs)


def IndexedFunctionSpace(index, space, parent):
    r"""Build a new FunctionSpace that remembers it is a particular
    subspace of a :class:`MixedFunctionSpace`.

    :arg index: The index into the parent space.
    :arg space: The subspace to represent
    :arg parent: The parent mixed space.
    :returns: A new :class:`ProxyFunctionSpace` with index and parent
        set.
    """
    if space.ufl_element().family() == "Real":
        new = RealFunctionSpace(space.mesh(), space.ufl_element(), name=space.name)
    else:
        new = ProxyFunctionSpace(space.mesh(), space.ufl_element(), name=space.name,
                                 real_tensorproduct=space.real_tensorproduct)
    new.index = index
    new.parent = parent
    new.identifier = "indexed"
    return new


def ComponentFunctionSpace(parent, component):
    r"""Build a new FunctionSpace that remembers it represents a
    particular component.  Used for applying boundary conditions to
    components of a :func:`.VectorFunctionSpace` or :func:`.TensorFunctionSpace`.

    :arg parent: The parent space (a FunctionSpace with a
        VectorElement or TensorElement).
    :arg component: The component to represent.
    :returns: A new :class:`ProxyFunctionSpace` with the component set.
    """
    element = parent.ufl_element()
    assert type(element) in frozenset([ufl.VectorElement, ufl.TensorElement])
    if not (0 <= component < parent.value_size):
        raise IndexError("Invalid component %d. not in [0, %d)" %
                         (component, parent.value_size))
    new = ProxyFunctionSpace(parent.mesh(), element.sub_elements()[0], name=parent.name,
                             real_tensorproduct=parent.real_tensorproduct)
    new.identifier = "component"
    new.component = component
    new.parent = parent
    return new


class RealFunctionSpace(FunctionSpace):
    r""":class:`FunctionSpace` based on elements of family "Real". A
    :class`RealFunctionSpace` only has a single global value for the
    whole mesh.

    This class should not be directly instantiated by users. Instead,
    FunctionSpace objects will transform themselves into
    :class:`RealFunctionSpace` objects as appropriate.

    """

    finat_element = None
    rank = 0
    shape = ()
    value_size = 1

    def __init__(self, mesh, element, name):
        self._ufl_function_space = ufl.FunctionSpace(mesh.ufl_mesh(), element)
        self.name = name
        self.comm = mesh.comm
        self._mesh = mesh
        self.dof_dset = op2.GlobalDataSet(self.make_dat())
        self.node_set = self.dof_dset.set
        # Cache sparsity maps on test function space object;
        # we set items when allocating, and get values when
        # actually assembling.
        self._sparsity_maps = {}

    def __eq__(self, other):
        if not isinstance(other, RealFunctionSpace):
            return False
        # FIXME: Think harder about equality
        return self.mesh() is other.mesh() and \
            self.ufl_element() == other.ufl_element()

    def __ne__(self, other):
        return not self.__eq__(other)

    def __hash__(self):
        return hash((self.mesh(), self.ufl_element()))

    def _dm(self):
        from firedrake.mg.utils import get_level
        dm = self.dof_dset.dm
        _, level = get_level(self.mesh())
        dmhooks.attach_hooks(dm, level=level,
                             sf=self.mesh()._plex.getPointSF(),
                             section=None)
        # Remember the function space so we can get from DM back to FunctionSpace.
        dmhooks.set_function_space(dm, self)
        return dm

    def make_dat(self, val=None, valuetype=None, name=None):
        r"""Return a newly allocated :class:`pyop2.Global` representing the
        data for a :class:`.Function` on this space."""
        return op2.Global(self.value_size, val, valuetype, name, self.comm)

    def cell_node_map(self, bcs=None):
        ":class:`RealFunctionSpace` objects have no cell node map."
        return None

    def interior_facet_node_map(self, bcs=None):
        ":class:`RealFunctionSpace` objects have no interior facet node map."
        return None

    def exterior_facet_node_map(self, bcs=None):
        ":class:`RealFunctionSpace` objects have no exterior facet node map."
        return None

    def bottom_nodes(self):
        ":class:`RealFunctionSpace` objects have no bottom nodes."
        return None

    def top_nodes(self):
        ":class:`RealFunctionSpace` objects have no bottom nodes."
        return None

    def dim(self):
        return 1

    def local_to_global_map(self, bcs, lgmap=None):
        assert len(bcs) == 0
        return None<|MERGE_RESOLUTION|>--- conflicted
+++ resolved
@@ -356,6 +356,7 @@
             self.shape = element.value_shape()[:1]
         else:
             self.shape = ()
+        self._ufl_element = element
         self._ufl_function_space = ufl.FunctionSpace(mesh.ufl_mesh(), element)
         self._shared_data = sdata
         self._mesh = mesh
@@ -467,7 +468,7 @@
 
     def ufl_element(self):
         r"""The :class:`~ufl.classes.FiniteElementBase` associated with this space."""
-        return self.ufl_function_space().ufl_element()
+        return self._ufl_element
 
     def ufl_function_space(self):
         r"""The :class:`~ufl.classes.FunctionSpace` associated with this space."""
@@ -621,17 +622,8 @@
         #print("mmm: move _spaces to _split")
         self._spaces = tuple(IndexedFunctionSpace(i, s, self)
                              for i, s in enumerate(spaces))
-<<<<<<< HEAD
         self.name = name or "_".join(str(s.name) for s in spaces)
         self._subspaces = {}
-=======
-        mesh, = set(s.mesh() for s in spaces)
-        self._ufl_function_space = ufl.FunctionSpace(mesh.ufl_mesh(),
-                                                     ufl.MixedElement(*[s.ufl_element() for s in spaces]))
-        self.name = name or "_".join(str(s.name) for s in spaces)
-        self._subspaces = {}
-        self._mesh = mesh
->>>>>>> 9a0d004a
         self.comm = self.node_set.comm
         # Get a mixed mesh_topology
         _mesh = tuple(space.mesh() for space in spaces)
@@ -641,17 +633,18 @@
             self._mesh = _mesh[0]
             # MixedElement on a single cell
             self._ufl_element = ufl.MixedElement(*[s.ufl_element() for s in spaces])
+            self._ufl_function_space = ufl.FunctionSpace(mesh.ufl_mesh(), self._ufl_element)
         else:
             # Mixed mesh_topology
             self._mesh = _mesh
             # MixedElement on a mixed cell
             self._ufl_element = ufl.MixedElement(*[s.ufl_element() for s in spaces], mixed=True)
+            self._ufl_function_space = ufl.FunctionSpace(tuple(m.ufl_mesh() for m in self._mesh), self._ufl_element)
 
         # Cache sparsity maps on test function space object;
         # we set items when allocating, and get values when
         # actually assembling.
         self._sparsity_maps = {}
-
 
     # These properties are so a mixed space can behave like a normal FunctionSpace.
     index = None
@@ -669,7 +662,7 @@
 
     def ufl_element(self):
         r"""The :class:`~ufl.classes.MixedElement` associated with this space."""
-        return self.ufl_function_space().ufl_element()
+        return self._ufl_element
 
     def ufl_function_space(self):
         r"""The :class:`~ufl.classes.FunctionSpace` associated with this space."""
@@ -807,13 +800,8 @@
             assert len(val) == len(self)
         else:
             val = [None for _ in self]
-<<<<<<< HEAD
-        return op2.MixedDat(s.make_dat(v, valuetype, "%s[cmpt-%d]" % (name, i), utils._new_uid())
+        return op2.MixedDat(s.make_dat(v, valuetype, "%s[cmpt-%d]" % (name, i))
                             for i, (s, v) in enumerate(zip(self._split, val)))
-=======
-        return op2.MixedDat(s.make_dat(v, valuetype, "%s[cmpt-%d]" % (name, i))
-                            for i, (s, v) in enumerate(zip(self._spaces, val)))
->>>>>>> 9a0d004a
 
     @utils.cached_property
     def dm(self):
