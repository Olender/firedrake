--- conflicted
+++ resolved
@@ -144,12 +144,7 @@
     # Stage 1: slate to gem....
     gem_expr = slate_to_gem(builder)
 
-<<<<<<< HEAD
-    # stage 2: gem to loopy...
-    print('\n====Loopy outer===')
-=======
     # Stage 2a: gem to loopy...
->>>>>>> 9a4c848d
     loopy_outer = gem_to_loopy(gem_expr, builder)
     mem, num_temps, mems = get_temp_info(loopy_outer)
     print('Temp memory: ', mem)
@@ -159,18 +154,8 @@
     # print('loopy_outer instructions: ', loopy_outer.instructions.__str__)
     print('loopy_outer:', loopy_outer)
 
-
-<<<<<<< HEAD
-    # stage 3: merge loopys...
-    print('\n====Loopy inner===')
-    loopy_inner_list = builder.templated_subkernels
-
-    #print('\n====Loopy merge===')
-    loopy_merged = merge_loopy(loopy_outer, loopy_inner_list, builder)  # builder owns the callinstruction
-=======
     # Stage 2b: merge loopys...
     loopy_merged = merge_loopy(loopy_outer, builder.templated_subkernels, builder)  # builder owns the callinstruction
->>>>>>> 9a4c848d
     print("LOOPY KERNEL GLUED")
 
     # Stage 2c: register callables...
