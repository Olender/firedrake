--- conflicted
+++ resolved
@@ -7,22 +7,6 @@
     PETSC_CONFIGURE_OPTIONS = "--with-make-np=12 --download-mpich-device=ch3:sock"
   }
   stages {
-<<<<<<< HEAD
-    stage('Clean') {
-      steps {
-        sh 'git clean -fdx'
-        dir('tmp') {
-          deleteDir()
-        }
-      }
-    }
-    stage('Build') {
-      steps {
-        sh 'mkdir tmp'
-        dir('tmp') {
-          timestamps {
-            sh '../scripts/firedrake-install --tinyasm --disable-ssh --minimal-petsc --slepc --documentation-dependencies --install thetis --install gusto --install icepack --install irksome --no-package-manager --package-branch firedrake fs_filter --package-branch PyOP2 fs_filter --package-branch ufl transformed_form_argument --package-branch tsfc fs_filter --package-branch fiat add_entity_ids_by_differentiation_order --package-branch FInAT add_entity_ids_by_differentiation_order || (cat firedrake-install.log && /bin/false)'
-=======
     stage('BuildAndTest') {
       matrix {
         agent {
@@ -31,7 +15,6 @@
             label 'firedrakeproject'
             args '-v /var/run/docker.sock:/var/run/docker.sock'
             alwaysPull true
->>>>>>> 2afb7d8c
           }
         }
         axes {
