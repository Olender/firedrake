# -*- coding: utf-8 -*-
#
# This file was modified from FFC
# (http://bitbucket.org/fenics-project/ffc), copyright notice
# reproduced below.
#
# Copyright (C) 2009-2013 Kristian B. Oelgaard and Anders Logg
#
# This file is part of FFC.
#
# FFC is free software: you can redistribute it and/or modify
# it under the terms of the GNU Lesser General Public License as published by
# the Free Software Foundation, either version 3 of the License, or
# (at your option) any later version.
#
# FFC is distributed in the hope that it will be useful,
# but WITHOUT ANY WARRANTY; without even the implied warranty of
# MERCHANTABILITY or FITNESS FOR A PARTICULAR PURPOSE. See the
# GNU Lesser General Public License for more details.
#
# You should have received a copy of the GNU Lesser General Public License
# along with FFC. If not, see <http://www.gnu.org/licenses/>.

from functools import singledispatch
import weakref

import finat

import ufl

from tsfc.fiatinterface import as_fiat_cell


__all__ = ("create_element", "supported_elements", "as_fiat_cell")


supported_elements = {
    # These all map directly to FInAT elements
    "Brezzi-Douglas-Marini": finat.BrezziDouglasMarini,
    "Brezzi-Douglas-Fortin-Marini": finat.BrezziDouglasFortinMarini,
    "Bubble": finat.Bubble,
    "FacetBubble": finat.FacetBubble,
    "Crouzeix-Raviart": finat.CrouzeixRaviart,
    "Discontinuous Lagrange": finat.DiscontinuousLagrange,
    "Discontinuous Raviart-Thomas": lambda c, d: finat.DiscontinuousElement(finat.RaviartThomas(c, d)),
    "Discontinuous Taylor": finat.DiscontinuousTaylor,
    "Gauss-Legendre": finat.GaussLegendre,
    "Gauss-Lobatto-Legendre": finat.GaussLobattoLegendre,
    "HDiv Trace": finat.HDivTrace,
    "Hellan-Herrmann-Johnson": finat.HellanHerrmannJohnson,
    "Hermite": finat.Hermite,
    "Argyris": finat.Argyris,
    "Morley": finat.Morley,
    "Bell": finat.Bell,
    "Lagrange": finat.Lagrange,
    "Nedelec 1st kind H(curl)": finat.Nedelec,
    "Nedelec 2nd kind H(curl)": finat.NedelecSecondKind,
    "Raviart-Thomas": finat.RaviartThomas,
    "Regge": finat.Regge,
    # These require special treatment below
    "DQ": None,
    "Q": None,
    "RTCE": None,
    "RTCF": None,
    "NCE": None,
    "NCF": None,
    "Real": finat.DiscontinuousLagrange,
    "DPC": finat.DPC,
    "S": finat.Serendipity,
    "DPC L2": finat.DPC,
    "Discontinuous Lagrange L2": finat.DiscontinuousLagrange,
    "Gauss-Legendre L2": finat.GaussLegendre,
    "DQ L2": None,
}
"""A :class:`.dict` mapping UFL element family names to their
FInAT-equivalent constructors.  If the value is ``None``, the UFL
element is supported, but must be handled specially because it doesn't
have a direct FInAT equivalent."""


def fiat_compat(element):
    from tsfc.fiatinterface import create_element
    from finat.fiat_elements import FiatElement

    assert element.cell().is_simplex()
    return FiatElement(create_element(element))


@singledispatch
def convert(element, **kwargs):
    """Handler for converting UFL elements to FInAT elements.

    :arg element: The UFL element to convert.

    Do not use this function directly, instead call
    :func:`create_element`."""
    if element.family() in supported_elements:
        raise ValueError("Element %s supported, but no handler provided" % element)
    raise ValueError("Unsupported element type %s" % type(element))


# Base finite elements first
@convert.register(ufl.FiniteElement)
def convert_finiteelement(element, **kwargs):
    cell = as_fiat_cell(element.cell())
    if element.family() == "Quadrature":
        degree = element.degree()
        scheme = element.quadrature_scheme()
        if degree is None or scheme is None:
            raise ValueError("Quadrature scheme and degree must be specified!")

        return finat.QuadratureElement(cell, degree, scheme), set()
    elif element.family() == "Bernstein":
        return fiat_compat(element), set()
    lmbda = supported_elements[element.family()]
    if lmbda is None:
        if element.cell().cellname() == "quadrilateral":
            # Handle quadrilateral short names like RTCF and RTCE.
            element = element.reconstruct(cell=quadrilateral_tpc)
        elif element.cell().cellname() == "hexahedron":
            # Handle hexahedron short names like NCF and NCE.
            element = element.reconstruct(cell=hexahedron_tpc)
        else:
            raise ValueError("%s is supported, but handled incorrectly" %
                             element.family())
        finat_elem, deps = _create_element(element, **kwargs)
        return finat.FlattenedDimensions(finat_elem), deps

    kind = element.variant()
    if kind is None:
        kind = 'spectral' if element.cell().cellname() == 'interval' else 'equispaced'  # default variant

    if element.family() == "Lagrange":
        if kind == 'equispaced':
            lmbda = finat.Lagrange
        elif kind == 'spectral' and element.cell().cellname() == 'interval':
            lmbda = finat.GaussLobattoLegendre
        elif kind in ['mgd', 'feec', 'qb', 'mse']:
            degree = element.degree()
            shift_axes = kwargs["shift_axes"]
            restriction = kwargs["restriction"]
            deps = {"shift_axes", "restriction"}
            return finat.RuntimeTabulated(cell, degree, variant=kind, shift_axes=shift_axes, restriction=restriction), deps
        else:
            raise ValueError("Variant %r not supported on %s" % (kind, element.cell()))
<<<<<<< HEAD
    elif element.family() == "Discontinuous Lagrange":
=======
    elif element.family() in ["Discontinuous Lagrange", "Discontinuous Lagrange L2"]:
        kind = element.variant() or 'equispaced'
>>>>>>> d4c40179
        if kind == 'equispaced':
            lmbda = finat.DiscontinuousLagrange
        elif kind == 'spectral' and element.cell().cellname() == 'interval':
            lmbda = finat.GaussLegendre
        elif kind in ['mgd', 'feec', 'qb', 'mse']:
            degree = element.degree()
            shift_axes = kwargs["shift_axes"]
            restriction = kwargs["restriction"]
            deps = {"shift_axes", "restriction"}
            return finat.RuntimeTabulated(cell, degree, variant=kind, shift_axes=shift_axes, restriction=restriction, continuous=False), deps
        else:
            raise ValueError("Variant %r not supported on %s" % (kind, element.cell()))
    elif element.family() == ["DPC", "DPC L2"]:
        if element.cell().geometric_dimension() == 2:
            element = element.reconstruct(cell=ufl.cell.hypercube(2))
        elif element.cell().geometric_dimension() == 3:
            element = element.reconstruct(cell=ufl.cell.hypercube(3))
    elif element.family() == "S":
        if element.cell().geometric_dimension() == 2:
            element = element.reconstruct(cell=ufl.cell.hypercube(2))
        elif element.cell().geometric_dimension() == 3:
            element = element.reconstruct(cell=ufl.cell.hypercube(3))

    return lmbda(cell, element.degree()), set()


# Element modifiers and compound element types
@convert.register(ufl.BrokenElement)
def convert_brokenelement(element, **kwargs):
    finat_elem, deps = _create_element(element._element, **kwargs)
    return finat.DiscontinuousElement(finat_elem), deps


@convert.register(ufl.EnrichedElement)
def convert_enrichedelement(element, **kwargs):
    elements, deps = zip(*[_create_element(elem, **kwargs)
                           for elem in element._elements])
    return finat.EnrichedElement(elements), set.union(*deps)


@convert.register(ufl.MixedElement)
def convert_mixedelement(element, **kwargs):
    elements, deps = zip(*[_create_element(elem, **kwargs)
                           for elem in element.sub_elements()])
    return finat.MixedElement(elements), set.union(*deps)


@convert.register(ufl.VectorElement)
def convert_vectorelement(element, **kwargs):
    scalar_elem, deps = _create_element(element.sub_elements()[0], **kwargs)
    shape = (element.num_sub_elements(),)
    shape_innermost = kwargs["shape_innermost"]
    return (finat.TensorFiniteElement(scalar_elem, shape, not shape_innermost),
            deps | {"shape_innermost"})


@convert.register(ufl.TensorElement)
def convert_tensorelement(element, **kwargs):
    scalar_elem, deps = _create_element(element.sub_elements()[0], **kwargs)
    shape = element.reference_value_shape()
    shape_innermost = kwargs["shape_innermost"]
    return (finat.TensorFiniteElement(scalar_elem, shape, not shape_innermost),
            deps | {"shape_innermost"})


@convert.register(ufl.TensorProductElement)
def convert_tensorproductelement(element, **kwargs):
    cell = element.cell()
    if type(cell) is not ufl.TensorProductCell:
        raise ValueError("TensorProductElement not on TensorProductCell?")
    shift_axes = kwargs["shift_axes"]
    dim_offset = 0
    elements = []
    deps = set()
    for elem in element.sub_elements():
        kwargs["shift_axes"] = shift_axes + dim_offset
        dim_offset += elem.cell().topological_dimension()
        finat_elem, ds = _create_element(elem, **kwargs)
        elements.append(finat_elem)
        deps.update(ds)
    return finat.TensorProductElement(elements), deps


@convert.register(ufl.HDivElement)
def convert_hdivelement(element, **kwargs):
    finat_elem, deps = _create_element(element._element, **kwargs)
    return finat.HDivElement(finat_elem), deps


@convert.register(ufl.HCurlElement)
def convert_hcurlelement(element, **kwargs):
    finat_elem, deps = _create_element(element._element, **kwargs)
    return finat.HCurlElement(finat_elem), deps


@convert.register(ufl.RestrictedElement)
def convert_restrictedelement(element, **kwargs):
    # Fall back on FIAT
    return fiat_compat(element), set()


@convert.register(ufl.NodalEnrichedElement)
def convert_nodalenrichedelement(element, **kwargs):
    return fiat_compat(element), set()


hexahedron_tpc = ufl.TensorProductCell(ufl.quadrilateral, ufl.interval)
quadrilateral_tpc = ufl.TensorProductCell(ufl.interval, ufl.interval)
_cache = weakref.WeakKeyDictionary()


def create_element(ufl_element, shape_innermost=True, shift_axes=0, restriction=None):
    """Create a FInAT element (suitable for tabulating with) given a UFL element.

    :arg ufl_element: The UFL element to create a FInAT element from.
    :arg shape_innermost: Vector/tensor indices come after basis function indices
    :arg restriction: cell restriction in interior facet integrals
                      (only for runtime tabulated elements)
    """
    finat_element, deps = _create_element(ufl_element,
                                          shape_innermost=shape_innermost,
                                          shift_axes=shift_axes,
                                          restriction=restriction)
    return finat_element


def _create_element(ufl_element, **kwargs):
    """A caching wrapper around :py:func:`convert`.

    Takes a UFL element and an unspecified set of parameter options,
    and returns the converted element with the set of keyword names
    that were relevant for conversion.
    """
    # Look up conversion in cache
    try:
        cache = _cache[ufl_element]
    except KeyError:
        _cache[ufl_element] = {}
        cache = _cache[ufl_element]

    for key, finat_element in cache.items():
        # Cache hit if all relevant parameter values match.
        if all(kwargs[param] == value for param, value in key):
            return finat_element, set(param for param, value in key)

    # Convert if cache miss
    if ufl_element.cell() is None:
        raise ValueError("Don't know how to build element when cell is not given")

    finat_element, deps = convert(ufl_element, **kwargs)

    # Store conversion in cache
    key = frozenset((param, kwargs[param]) for param in deps)
    cache[key] = finat_element

    # Forward result
    return finat_element, deps<|MERGE_RESOLUTION|>--- conflicted
+++ resolved
@@ -143,12 +143,7 @@
             return finat.RuntimeTabulated(cell, degree, variant=kind, shift_axes=shift_axes, restriction=restriction), deps
         else:
             raise ValueError("Variant %r not supported on %s" % (kind, element.cell()))
-<<<<<<< HEAD
-    elif element.family() == "Discontinuous Lagrange":
-=======
     elif element.family() in ["Discontinuous Lagrange", "Discontinuous Lagrange L2"]:
-        kind = element.variant() or 'equispaced'
->>>>>>> d4c40179
         if kind == 'equispaced':
             lmbda = finat.DiscontinuousLagrange
         elif kind == 'spectral' and element.cell().cellname() == 'interval':
