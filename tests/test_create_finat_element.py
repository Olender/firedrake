import pytest

import ufl
import finat.ufl
import finat
from tsfc.finatinterface import create_element, supported_elements


@pytest.fixture(params=["BDM",
                        "BDFM",
                        "Lagrange",
                        "N1curl",
                        "N2curl",
                        "RT",
                        "Regge"])
def triangle_names(request):
    return request.param


@pytest.fixture
def ufl_element(triangle_names):
    return finat.ufl.FiniteElement(triangle_names, ufl.triangle, 2)


def test_triangle_basic(ufl_element):
    element = create_element(ufl_element)
    assert isinstance(element, supported_elements[ufl_element.family()])


@pytest.fixture
def ufl_vector_element(triangle_names):
    return finat.ufl.VectorElement(triangle_names, ufl.triangle, 2)


def test_triangle_vector(ufl_element, ufl_vector_element):
    scalar = create_element(ufl_element)
    vector = create_element(ufl_vector_element)

    assert isinstance(vector, finat.TensorFiniteElement)
    assert scalar == vector.base_element


@pytest.fixture(params=["CG", "DG", "DG L2"])
def tensor_name(request):
    return request.param


@pytest.fixture(params=[ufl.interval, ufl.triangle,
                        ufl.quadrilateral],
                ids=lambda x: x.cellname())
def ufl_A(request, tensor_name):
    return finat.ufl.FiniteElement(tensor_name, request.param, 1)


@pytest.fixture
def ufl_B(tensor_name):
    return finat.ufl.FiniteElement(tensor_name, ufl.interval, 1)


def test_tensor_prod_simple(ufl_A, ufl_B):
    tensor_ufl = finat.ufl.TensorProductElement(ufl_A, ufl_B)

    tensor = create_element(tensor_ufl)
    A = create_element(ufl_A)
    B = create_element(ufl_B)

    assert isinstance(tensor, finat.TensorProductElement)

    assert tensor.factors == (A, B)


@pytest.mark.parametrize(('family', 'expected_cls'),
                         [('P', finat.GaussLobattoLegendre),
                          ('DP', finat.GaussLegendre),
                          ('DP L2', finat.GaussLegendre)])
def test_interval_variant_default(family, expected_cls):
    ufl_element = finat.ufl.FiniteElement(family, ufl.interval, 3)
    assert isinstance(create_element(ufl_element), expected_cls)


@pytest.mark.parametrize(('family', 'variant', 'expected_cls'),
                         [('P', 'equispaced', finat.Lagrange),
                          ('P', 'spectral', finat.GaussLobattoLegendre),
                          ('DP', 'equispaced', finat.DiscontinuousLagrange),
                          ('DP', 'spectral', finat.GaussLegendre),
                          ('DP L2', 'equispaced', finat.DiscontinuousLagrange),
                          ('DP L2', 'spectral', finat.GaussLegendre)])
def test_interval_variant(family, variant, expected_cls):
    ufl_element = finat.ufl.FiniteElement(family, ufl.interval, 3, variant=variant)
    assert isinstance(create_element(ufl_element), expected_cls)


<<<<<<< HEAD
def test_triangle_variant_spectral():
    ufl_element = ufl.FiniteElement('DP', ufl.triangle, 2, variant='spectral')
    create_element(ufl_element)


def test_triangle_variant_spectral_l2():
    ufl_element = ufl.FiniteElement('DP L2', ufl.triangle, 2, variant='spectral')
    create_element(ufl_element)
=======
def test_triangle_variant_spectral_fail():
    ufl_element = finat.ufl.FiniteElement('DP', ufl.triangle, 2, variant='spectral')
    with pytest.raises(ValueError):
        create_element(ufl_element)


def test_triangle_variant_spectral_fail_l2():
    ufl_element = finat.ufl.FiniteElement('DP L2', ufl.triangle, 2, variant='spectral')
    with pytest.raises(ValueError):
        create_element(ufl_element)
>>>>>>> c8b08052


def test_quadrilateral_variant_spectral_q():
    element = create_element(finat.ufl.FiniteElement('Q', ufl.quadrilateral, 3, variant='spectral'))
    assert isinstance(element.product.factors[0], finat.GaussLobattoLegendre)
    assert isinstance(element.product.factors[1], finat.GaussLobattoLegendre)


def test_quadrilateral_variant_spectral_dq():
    element = create_element(finat.ufl.FiniteElement('DQ', ufl.quadrilateral, 1, variant='spectral'))
    assert isinstance(element.product.factors[0], finat.GaussLegendre)
    assert isinstance(element.product.factors[1], finat.GaussLegendre)


def test_quadrilateral_variant_spectral_dq_l2():
    element = create_element(finat.ufl.FiniteElement('DQ L2', ufl.quadrilateral, 1, variant='spectral'))
    assert isinstance(element.product.factors[0], finat.GaussLegendre)
    assert isinstance(element.product.factors[1], finat.GaussLegendre)


def test_cache_hit(ufl_element):
    A = create_element(ufl_element)
    B = create_element(ufl_element)

    assert A is B


def test_cache_hit_vector(ufl_vector_element):
    A = create_element(ufl_vector_element)
    B = create_element(ufl_vector_element)

    assert A is B


if __name__ == "__main__":
    import os
    import sys
    pytest.main(args=[os.path.abspath(__file__)] + sys.argv[1:])<|MERGE_RESOLUTION|>--- conflicted
+++ resolved
@@ -90,7 +90,6 @@
     assert isinstance(create_element(ufl_element), expected_cls)
 
 
-<<<<<<< HEAD
 def test_triangle_variant_spectral():
     ufl_element = ufl.FiniteElement('DP', ufl.triangle, 2, variant='spectral')
     create_element(ufl_element)
@@ -99,18 +98,6 @@
 def test_triangle_variant_spectral_l2():
     ufl_element = ufl.FiniteElement('DP L2', ufl.triangle, 2, variant='spectral')
     create_element(ufl_element)
-=======
-def test_triangle_variant_spectral_fail():
-    ufl_element = finat.ufl.FiniteElement('DP', ufl.triangle, 2, variant='spectral')
-    with pytest.raises(ValueError):
-        create_element(ufl_element)
-
-
-def test_triangle_variant_spectral_fail_l2():
-    ufl_element = finat.ufl.FiniteElement('DP L2', ufl.triangle, 2, variant='spectral')
-    with pytest.raises(ValueError):
-        create_element(ufl_element)
->>>>>>> c8b08052
 
 
 def test_quadrilateral_variant_spectral_q():
