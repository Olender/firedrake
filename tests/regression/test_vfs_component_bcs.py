import pytest
from firedrake import *
import numpy as np


@pytest.fixture
def m():
    return UnitSquareMesh(4, 4)


@pytest.fixture(params=[1, 2])
def V(m, request):
    return VectorFunctionSpace(m, 'CG', request.param)


@pytest.fixture(params=[0, 1])
def idx(request):
    return request.param


def test_assign_component(V):
    f = Function(V)

    f.assign(Constant((1, 2)))

    assert np.allclose(f.dat.data, [1, 2])

    g = f.sub(0)

    g.assign(10)

    assert np.allclose(g.dat.data, 10)

    assert np.allclose(f.dat.data, [10, 2])

    g = f.sub(1)

    g.assign(3)

    assert np.allclose(f.dat.data, [10, 3])

    assert np.allclose(g.dat.data, 3)


def test_apply_bc_component(V, idx):
    f = Function(V)

    bc = DirichletBC(V.sub(idx), Constant(10), (1, 3))

    bc.apply(f)

    nodes = bc.nodes

    assert np.allclose(f.dat.data[nodes, idx], 10)

    assert np.allclose(f.dat.data[nodes, 1 - idx], 0)


def test_poisson_in_components(V):
    # Solve vector laplacian with different boundary conditions on the
    # x and y components, giving effectively two decoupled Poisson
    # problems in the two components
    g = Function(V)

    f = Constant((0, 0))

    bcs = [DirichletBC(V.sub(0), 0, 1),
           DirichletBC(V.sub(0), 42, 2),
           DirichletBC(V.sub(1), 10, 3),
           DirichletBC(V.sub(1), 15, 4)]

    u = TrialFunction(V)
    v = TestFunction(V)

    a = inner(grad(u), grad(v)) * dx

    L = inner(f, v) * dx

    solve(a == L, g, bcs=bcs)

    expect = Function(V)

    x = SpatialCoordinate(V.mesh())
    expect.interpolate(as_vector((42*x[0], 5*x[1] + 10)))
    assert np.allclose(g.dat.data, expect.dat.data)


@pytest.mark.parametrize("mat_type", ["aij", "nest"])
@pytest.mark.parametrize("make_val",
                         [lambda x: x,
                          lambda x: x],
                         ids=["UFL value", "UFL value"])
def test_poisson_in_mixed_plus_vfs_components(V, mat_type, make_val):
    # Solve five decoupled poisson problems with different boundary
    # conditions in a mixed space composed of two VectorFunctionSpaces
    # and one scalar FunctionSpace.
    # Tests application of boundary conditions to components in mixed
    # spaces.
    Q = FunctionSpace(V.mesh(), "CG", 2)
    W = V*Q*V

    g = Function(W)

    bcs = [DirichletBC(W.sub(0).sub(0), make_val(0), 1),
           DirichletBC(W.sub(0).sub(0), make_val(42), 2),
           DirichletBC(W.sub(0).sub(1), make_val(10), 3),
           DirichletBC(W.sub(0).sub(1), make_val(15), 4),

           DirichletBC(W.sub(1), make_val(4), 1),
           DirichletBC(W.sub(1), make_val(10), 2),

           DirichletBC(W.sub(2).sub(0), make_val(-10), 1),
           DirichletBC(W.sub(2).sub(0), make_val(10), 2),
           DirichletBC(W.sub(2).sub(1), make_val(15), 3),
           DirichletBC(W.sub(2).sub(1), make_val(5), 4)]

    u, p, r = TrialFunctions(W)
    v, q, s = TestFunctions(W)

    a = inner(grad(u), grad(v)) * dx + \
        inner(grad(r), grad(s)) * dx + \
        inner(grad(p), grad(q)) * dx

    L = inner(Constant((0, 0)), v) * dx + \
        inner(Constant(0), q) * dx + \
        inner(Constant((0, 0)), s) * dx

    solve(a == L, g, bcs=bcs, solver_parameters={'mat_type': mat_type})

    expected = Function(W)

    u, p, r = expected.split()

    x = SpatialCoordinate(V.mesh())
    u.interpolate(as_vector((42*x[0], 5*x[1] + 10)))
    p.interpolate(6*x[0] + 4)
    r.interpolate(as_vector((20*x[0] - 10, -10*x[1] + 15)))

    for actual, expect in zip(g.dat.data, expected.dat.data):
        assert np.allclose(actual, expect)


def test_cant_integrate_subscripted_VFS(V):
    f = Function(V)
<<<<<<< HEAD
    with pytest.raises(NotImplementedError):
        assemble(f.sub(0) * dx)
=======
    f.assign(Constant([2, 1]))
    assert np.allclose(assemble(f.sub(0)*dx),
                       assemble(Constant(2)*dx(domain=f.ufl_domain())))
>>>>>>> ed26ae92


@pytest.mark.parametrize("cmpt",
                         [-1, 2])
def test_cant_subscript_outside_components(V, cmpt):
    with pytest.raises(IndexError):
        return V.sub(cmpt)


def test_stokes_component_all():
    mesh = UnitSquareMesh(10, 10)

    # Define function spaces
    V = VectorFunctionSpace(mesh, "CG", 2)
    Q = FunctionSpace(mesh, "CG", 1)
    W = V * Q

    # applyBcsComponentWise = True
    bc0 = DirichletBC(W.sub(0).sub(0), 0, [3, 4])
    bc1 = DirichletBC(W.sub(0).sub(1), 0, [3, 4])
    bc2 = DirichletBC(W.sub(0).sub(0), 1, 1)
    bc3 = DirichletBC(W.sub(0).sub(1), 0, 1)
    bcs_cmp = [bc0, bc1, bc2, bc3]
    bc0 = DirichletBC(W.sub(0), Constant((0.0, 0.0)), [3, 4])
    bc1 = DirichletBC(W.sub(0), Constant((1.0, 0.0)), 1)
    bcs_all = [bc0, bc1]

    # Define variational problem
    (u, p) = TrialFunctions(W)
    (v, q) = TestFunctions(W)
    f = Constant((0.0, 0.0))
    a = inner(grad(u), grad(v)) * dx + inner(p, div(v)) * dx + inner(div(u), q) * dx
    L = inner(f, v) * dx

    Uall = Function(W)
    solve(a == L, Uall, bcs=bcs_all, solver_parameters={"mat_type": "aij",
                                                        "pc_type": "lu",
                                                        "pc_factor_shift_type": "nonzero"})
    Ucmp = Function(W)
    solve(a == L, Ucmp, bcs=bcs_cmp, solver_parameters={"mat_type": "aij",
                                                        "pc_type": "lu",
                                                        "pc_factor_shift_type": "nonzero"})

    for a, b in zip(Uall.split(), Ucmp.split()):
        assert np.allclose(a.dat.data_ro, b.dat.data_ro)


def test_component_full_bcs(V):
    bc0 = DirichletBC(V, Constant((0, 0)), [3, 4])
    bc1 = DirichletBC(V, Constant((1, 0)), 1)
    bcs_full = [bc0, bc1]

    bc0 = DirichletBC(V.sub(0), 0, [3, 4])
    bc1 = DirichletBC(V.sub(1), 0, [3, 4])
    bc2 = DirichletBC(V.sub(0), 1, 1)
    bc3 = DirichletBC(V.sub(1), 0, 1)
    bcs_cmp = [bc0, bc1, bc2, bc3]

    bc0 = DirichletBC(V, Constant((0, 0)), [3, 4])
    bc1 = DirichletBC(V.sub(0), 1, 1)
    bc2 = DirichletBC(V.sub(1), 0, 1)
    bcs_mixed = [bc0, bc1, bc2]

    u = TrialFunction(V)
    v = TestFunction(V)
    a = inner(grad(u), grad(v)) * dx

    def asarray(A):
        return A.M.handle[:, :]

    A_full = asarray(assemble(a, bcs=bcs_full, mat_type="aij"))
    A_cmp = asarray(assemble(a, bcs=bcs_cmp, mat_type="aij"))
    A_mixed = asarray(assemble(a, bcs=bcs_mixed, mat_type="aij"))

    assert np.allclose(A_full, A_cmp)
    assert np.allclose(A_mixed, A_full)


def test_component_full_bcs_overlap(V):
    u = TrialFunction(V)
    v = TestFunction(V)

    bcs_1 = [DirichletBC(V.sub(1), 0, 3),
             DirichletBC(V, Constant((0, 0)), 4),
             DirichletBC(V.sub(0), 1, 1),
             DirichletBC(V.sub(1), 0, 1)]

    bcs_2 = [DirichletBC(V.sub(1), 0, 3),
             DirichletBC(V, Constant((0, 0)), 4),
             DirichletBC(V, Constant((1, 0)), 1)]

    a = inner(grad(u), grad(v)) * dx

    def asarray(A):
        return A.M.handle[:, :]

    A_1 = asarray(assemble(a, bcs=bcs_1, mat_type="aij"))
    A_2 = asarray(assemble(a, bcs=bcs_2, mat_type="aij"))

    assert np.allclose(A_1, A_2)<|MERGE_RESOLUTION|>--- conflicted
+++ resolved
@@ -72,9 +72,9 @@
     u = TrialFunction(V)
     v = TestFunction(V)
 
-    a = inner(grad(u), grad(v)) * dx
-
-    L = inner(f, v) * dx
+    a = inner(grad(u), grad(v))*dx
+
+    L = dot(f, v)*dx
 
     solve(a == L, g, bcs=bcs)
 
@@ -117,13 +117,13 @@
     u, p, r = TrialFunctions(W)
     v, q, s = TestFunctions(W)
 
-    a = inner(grad(u), grad(v)) * dx + \
-        inner(grad(r), grad(s)) * dx + \
-        inner(grad(p), grad(q)) * dx
-
-    L = inner(Constant((0, 0)), v) * dx + \
-        inner(Constant(0), q) * dx + \
-        inner(Constant((0, 0)), s) * dx
+    a = inner(grad(u), grad(v))*dx + \
+        inner(grad(r), grad(s))*dx + \
+        dot(grad(p), grad(q))*dx
+
+    L = dot(Constant((0, 0)), v)*dx + \
+        Constant(0)*q*dx + \
+        dot(Constant((0, 0)), s)*dx
 
     solve(a == L, g, bcs=bcs, solver_parameters={'mat_type': mat_type})
 
@@ -142,14 +142,9 @@
 
 def test_cant_integrate_subscripted_VFS(V):
     f = Function(V)
-<<<<<<< HEAD
-    with pytest.raises(NotImplementedError):
-        assemble(f.sub(0) * dx)
-=======
     f.assign(Constant([2, 1]))
     assert np.allclose(assemble(f.sub(0)*dx),
                        assemble(Constant(2)*dx(domain=f.ufl_domain())))
->>>>>>> ed26ae92
 
 
 @pytest.mark.parametrize("cmpt",
@@ -181,8 +176,8 @@
     (u, p) = TrialFunctions(W)
     (v, q) = TestFunctions(W)
     f = Constant((0.0, 0.0))
-    a = inner(grad(u), grad(v)) * dx + inner(p, div(v)) * dx + inner(div(u), q) * dx
-    L = inner(f, v) * dx
+    a = inner(grad(u), grad(v))*dx + div(v)*p*dx + q*div(u)*dx
+    L = inner(f, v)*dx
 
     Uall = Function(W)
     solve(a == L, Uall, bcs=bcs_all, solver_parameters={"mat_type": "aij",
@@ -215,7 +210,7 @@
 
     u = TrialFunction(V)
     v = TestFunction(V)
-    a = inner(grad(u), grad(v)) * dx
+    a = inner(grad(u), grad(v))*dx
 
     def asarray(A):
         return A.M.handle[:, :]
