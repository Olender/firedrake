--- conflicted
+++ resolved
@@ -48,13 +48,8 @@
     v = TestFunction(V)
     uh = Function(V)
 
-<<<<<<< HEAD
     solve(inner(u, v) * dx == conj(v) * dx, uh,
-          solver_parameters={"pc_type": "python",
-=======
-    solve(u*v*dx == v*dx, uh,
           solver_parameters={"ksp_type": "cg",
                              "pc_type": "python",
->>>>>>> 002ec88a
                              "pc_python_type": __name__ + "." + "AnyPC"})
     assert numpy.allclose(uh.dat.data_ro, 1)