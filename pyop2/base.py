# This file is part of PyOP2
#
# PyOP2 is Copyright (c) 2012, Imperial College London and
# others. Please see the AUTHORS file in the main source directory for
# a full list of copyright holders.  All rights reserved.
#
# Redistribution and use in source and binary forms, with or without
# modification, are permitted provided that the following conditions
# are met:
#
#     * Redistributions of source code must retain the above copyright
#       notice, this list of conditions and the following disclaimer.
#     * Redistributions in binary form must reproduce the above copyright
#       notice, this list of conditions and the following disclaimer in the
#       documentation and/or other materials provided with the distribution.
#     * The name of Imperial College London or that of other
#       contributors may not be used to endorse or promote products
#       derived from this software without specific prior written
#       permission.
#
# THIS SOFTWARE IS PROVIDED BY THE COPYRIGHT HOLDERS AND CONTRIBUTERS
# ''AS IS'' AND ANY EXPRESS OR IMPLIED WARRANTIES, INCLUDING, BUT NOT
# LIMITED TO, THE IMPLIED WARRANTIES OF MERCHANTABILITY AND FITNESS
# FOR A PARTICULAR PURPOSE ARE DISCLAIMED. IN NO EVENT SHALL THE
# COPYRIGHT HOLDERS OR CONTRIBUTORS BE LIABLE FOR ANY DIRECT,
# INDIRECT, INCIDENTAL, SPECIAL, EXEMPLARY, OR CONSEQUENTIAL DAMAGES
# (INCLUDING, BUT NOT LIMITED TO, PROCUREMENT OF SUBSTITUTE GOODS OR
# SERVICES; LOSS OF USE, DATA, OR PROFITS; OR BUSINESS INTERRUPTION)
# HOWEVER CAUSED AND ON ANY THEORY OF LIABILITY, WHETHER IN CONTRACT,
# STRICT LIABILITY, OR TORT (INCLUDING NEGLIGENCE OR OTHERWISE)
# ARISING IN ANY WAY OUT OF THE USE OF THIS SOFTWARE, EVEN IF ADVISED
# OF THE POSSIBILITY OF SUCH DAMAGE.

"""Base classes for OP2 objects, containing metadata and runtime data
information which is backend independent. Individual runtime backends should
subclass these as required to implement backend-specific features.
"""
import abc

from enum import IntEnum
from collections import defaultdict
import itertools
import numpy as np
import ctypes
import numbers
import operator
import types
from hashlib import md5

from pyop2.datatypes import IntType, as_cstr, dtype_limits, ScalarType
from pyop2.configuration import configuration
from pyop2.caching import Cached, ObjectCached
from pyop2.exceptions import *
from pyop2.utils import *
from pyop2.mpi import MPI, collective, dup_comm
from pyop2.profiling import timed_region
from pyop2.sparsity import build_sparsity
from pyop2.version import __version__ as version

from coffee.base import Node
from coffee.visitors import EstimateFlops
from functools import reduce

import loopy


def _make_object(name, *args, **kwargs):
    from pyop2 import sequential
    return getattr(sequential, name)(*args, **kwargs)


# Data API

class Access(IntEnum):
    READ = 1
    WRITE = 2
    RW = 3
    INC = 4
    MIN = 5
    MAX = 6


READ = Access.READ
"""The :class:`Global`, :class:`Dat`, or :class:`Mat` is accessed read-only."""

WRITE = Access.WRITE
"""The  :class:`Global`, :class:`Dat`, or :class:`Mat` is accessed write-only,
and OP2 is not required to handle write conflicts."""

RW = Access.RW
"""The  :class:`Global`, :class:`Dat`, or :class:`Mat` is accessed for reading
and writing, and OP2 is not required to handle write conflicts."""

INC = Access.INC
"""The kernel computes increments to be summed onto a :class:`Global`,
:class:`Dat`, or :class:`Mat`. OP2 is responsible for managing the write
conflicts caused."""

MIN = Access.MIN
"""The kernel contributes to a reduction into a :class:`Global` using a ``min``
operation. OP2 is responsible for reducing over the different kernel
invocations."""

MAX = Access.MAX
"""The kernel contributes to a reduction into a :class:`Global` using a ``max``
operation. OP2 is responsible for reducing over the different kernel
invocations."""

# Data API


class Arg(object):

    """An argument to a :func:`pyop2.op2.par_loop`.

    .. warning ::
        User code should not directly instantiate :class:`Arg`.
        Instead, use the call syntax on the :class:`DataCarrier`.
    """

    def __init__(self, data=None, map=None, access=None, lgmaps=None, unroll_map=False):
        """
        :param data: A data-carrying object, either :class:`Dat` or class:`Mat`
        :param map:  A :class:`Map` to access this :class:`Arg` or the default
                     if the identity map is to be used.
        :param access: An access descriptor of type :class:`Access`
        :param lgmaps: For :class:`Mat` objects, a tuple of 2-tuples of local to
            global maps used during assembly.

        Checks that:

        1. the maps used are initialized i.e. have mapping data associated, and
        2. the to Set of the map used to access it matches the Set it is
           defined on.

        A :class:`MapValueError` is raised if these conditions are not met."""
        self.data = data
        self._map = map
        if map is None:
            self.map_tuple = ()
        elif isinstance(map, Map):
            self.map_tuple = (map, )
        else:
            self.map_tuple = tuple(map)

        if data is not None and hasattr(data, "dtype"):
            if data.dtype.kind == "c" and (access == MIN or access == MAX):
                raise ValueError("MIN and MAX access descriptors are undefined on complex data.")
        self._access = access

        self.unroll_map = unroll_map
        self.lgmaps = None
        if self._is_mat and lgmaps is not None:
            self.lgmaps = as_tuple(lgmaps)
            assert len(self.lgmaps) == self.data.nblocks
        else:
            if lgmaps is not None:
                raise ValueError("Local to global maps only for matrices")

        # Check arguments for consistency
        if configuration["type_check"] and not (self._is_global or map is None):
            for j, m in enumerate(map):
                if m.iterset.total_size > 0 and len(m.values_with_halo) == 0:
                    raise MapValueError("%s is not initialized." % map)
                if self._is_mat and m.toset != data.sparsity.dsets[j].set:
                    raise MapValueError(
                        "To set of %s doesn't match the set of %s." % (map, data))
            if self._is_dat and map.toset != data.dataset.set:
                raise MapValueError(
                    "To set of %s doesn't match the set of %s." % (map, data))

    def recreate(self, data=None, map=None, access=None, lgmaps=None, unroll_map=None):
        """Creates a new Dat based on the existing Dat with the changes specified.

        :param data: A data-carrying object, either :class:`Dat` or class:`Mat`
        :param map:  A :class:`Map` to access this :class:`Arg` or the default
                     if the identity map is to be used.
        :param access: An access descriptor of type :class:`Access`
        :param lgmaps: For :class:`Mat` objects, a tuple of 2-tuples of local to
            global maps used during assembly."""
        return type(self)(data=data or self.data,
                          map=map or self.map,
                          access=access or self.access,
                          lgmaps=lgmaps or self.lgmaps,
                          unroll_map=False if unroll_map is None else unroll_map)

    @cached_property
    def _kernel_args_(self):
        return self.data._kernel_args_

    @cached_property
    def _argtypes_(self):
        return self.data._argtypes_

    @cached_property
    def _wrapper_cache_key_(self):
        if self.map is not None:
            map_ = tuple(None if m is None else m._wrapper_cache_key_ for m in self.map)
        else:
            map_ = self.map
        return (type(self), self.access, self.data._wrapper_cache_key_, map_, self.unroll_map)

    @property
    def _key(self):
        return (self.data, self._map, self._access)

    def __eq__(self, other):
        r""":class:`Arg`\s compare equal of they are defined on the same data,
        use the same :class:`Map` with the same index and the same access
        descriptor."""
        return self._key == other._key

    def __ne__(self, other):
        r""":class:`Arg`\s compare equal of they are defined on the same data,
        use the same :class:`Map` with the same index and the same access
        descriptor."""
        return not self.__eq__(other)

    def __str__(self):
        return "OP2 Arg: dat %s, map %s, access %s" % \
            (self.data, self._map, self._access)

    def __repr__(self):
        return "Arg(%r, %r, %r)" % \
            (self.data, self._map, self._access)

    def __iter__(self):
        for arg in self.split:
            yield arg

    @cached_property
    def split(self):
        """Split a mixed argument into a tuple of constituent arguments."""
        if self._is_mixed_dat:
            return tuple(_make_object('Arg', d, m, self._access)
                         for d, m in zip(self.data, self._map))
        elif self._is_mixed_mat:
            rows, cols = self.data.sparsity.shape
            mr, mc = self.map
            return tuple(_make_object('Arg', self.data[i, j], (mr.split[i], mc.split[j]),
                                      self._access)
                         for i in range(rows) for j in range(cols))
        else:
            return (self,)

    @cached_property
    def name(self):
        """The generated argument name."""
        return "arg%d" % self.position

    @cached_property
    def ctype(self):
        """String representing the C type of the data in this ``Arg``."""
        return self.data.ctype

    @cached_property
    def dtype(self):
        """Numpy datatype of this Arg"""
        return self.data.dtype

    @cached_property
    def map(self):
        """The :class:`Map` via which the data is to be accessed."""
        return self._map

    @cached_property
    def access(self):
        """Access descriptor. One of the constants of type :class:`Access`"""
        return self._access

    @cached_property
    def _is_dat_view(self):
        return isinstance(self.data, DatView)

    @cached_property
    def _is_mat(self):
        return isinstance(self.data, Mat)

    @cached_property
    def _is_mixed_mat(self):
        return self._is_mat and self.data.sparsity.shape > (1, 1)

    @cached_property
    def _is_global(self):
        return isinstance(self.data, Global)

    @cached_property
    def _is_global_reduction(self):
        return self._is_global and self._access in [INC, MIN, MAX]

    @cached_property
    def _is_dat(self):
        return isinstance(self.data, Dat)

    @cached_property
    def _is_mixed_dat(self):
        return isinstance(self.data, MixedDat)

    @cached_property
    def _is_mixed(self):
        return self._is_mixed_dat or self._is_mixed_mat

    @cached_property
    def _is_direct(self):
        return isinstance(self.data, Dat) and self.map is None

    @cached_property
    def _is_indirect(self):
        return isinstance(self.data, Dat) and self.map is not None

    @collective
    def global_to_local_begin(self):
        """Begin halo exchange for the argument if a halo update is required.
        Doing halo exchanges only makes sense for :class:`Dat` objects.
        """
        assert self._is_dat, "Doing halo exchanges only makes sense for Dats"
        if self._is_direct:
            return
        if self.access is not WRITE:
            self.data.global_to_local_begin(self.access)

    @collective
    def global_to_local_end(self):
        """Finish halo exchange for the argument if a halo update is required.
        Doing halo exchanges only makes sense for :class:`Dat` objects.
        """
        assert self._is_dat, "Doing halo exchanges only makes sense for Dats"
        if self._is_direct:
            return
        if self.access is not WRITE:
            self.data.global_to_local_end(self.access)

    @collective
    def local_to_global_begin(self):
        assert self._is_dat, "Doing halo exchanges only makes sense for Dats"
        if self._is_direct:
            return
        if self.access in {INC, MIN, MAX}:
            self.data.local_to_global_begin(self.access)

    @collective
    def local_to_global_end(self):
        assert self._is_dat, "Doing halo exchanges only makes sense for Dats"
        if self._is_direct:
            return
        if self.access in {INC, MIN, MAX}:
            self.data.local_to_global_end(self.access)

    @collective
    def reduction_begin(self, comm):
        """Begin reduction for the argument if its access is INC, MIN, or MAX.
        Doing a reduction only makes sense for :class:`Global` objects."""
        assert self._is_global, \
            "Doing global reduction only makes sense for Globals"
        if self.access is not READ:
            if self.access is INC:
                op = MPI.SUM
            elif self.access is MIN:
                op = MPI.MIN
            elif self.access is MAX:
                op = MPI.MAX
            if MPI.VERSION >= 3:
                self._reduction_req = comm.Iallreduce(self.data._data, self.data._buf, op=op)
            else:
                comm.Allreduce(self.data._data, self.data._buf, op=op)

    @collective
    def reduction_end(self, comm):
        """End reduction for the argument if it is in flight.
        Doing a reduction only makes sense for :class:`Global` objects."""
        assert self._is_global, \
            "Doing global reduction only makes sense for Globals"
        if self.access is not READ:
            if MPI.VERSION >= 3:
                self._reduction_req.Wait()
                self._reduction_req = None
            self.data._data[:] = self.data._buf[:]


class Set(object):

    """OP2 set.

    :param size: The size of the set.
    :type size: integer or list of four integers.
    :param string name: The name of the set (optional).
    :param halo: An exisiting halo to use (optional).

    When the set is employed as an iteration space in a
    :func:`pyop2.op2.par_loop`, the extent of any local iteration space within
    each set entry is indicated in brackets. See the example in
    :func:`pyop2.op2.par_loop` for more details.

    The size of the set can either be an integer, or a list of four
    integers.  The latter case is used for running in parallel where
    we distinguish between:

      - `CORE` (owned and not touching halo)
      - `OWNED` (owned, touching halo)
      - `EXECUTE HALO` (not owned, but executed over redundantly)
      - `NON EXECUTE HALO` (not owned, read when executing in the execute halo)

    If a single integer is passed, we assume that we're running in
    serial and there is no distinction.

    The division of set elements is: ::

        [0, CORE)
        [CORE, OWNED)
        [OWNED, GHOST)

    Halo send/receive data is stored on sets in a :class:`Halo`.
    """

    _CORE_SIZE = 0
    _OWNED_SIZE = 1
    _GHOST_SIZE = 2

    _extruded = False

    _kernel_args_ = ()
    _argtypes_ = ()

    @cached_property
    def _wrapper_cache_key_(self):
        return (type(self), )

    @validate_type(('size', (numbers.Integral, tuple, list, np.ndarray), SizeTypeError),
                   ('name', str, NameTypeError))
    def __init__(self, size, name=None, halo=None, comm=None):
        self.comm = dup_comm(comm)
        if isinstance(size, numbers.Integral):
            size = [size] * 3
        size = as_tuple(size, numbers.Integral, 3)
        assert size[Set._CORE_SIZE] <= size[Set._OWNED_SIZE] <= \
            size[Set._GHOST_SIZE], "Set received invalid sizes: %s" % size
        self._sizes = size
        self._name = name or "set_#x%x" % id(self)
        self._halo = halo
        self._partition_size = 1024
        # A cache of objects built on top of this set
        self._cache = {}

    @cached_property
    def core_size(self):
        """Core set size.  Owned elements not touching halo elements."""
        return self._sizes[Set._CORE_SIZE]

    @cached_property
    def size(self):
        """Set size, owned elements."""
        return self._sizes[Set._OWNED_SIZE]

    @cached_property
    def total_size(self):
        """Set size including ghost elements.
        """
        return self._sizes[Set._GHOST_SIZE]

    @cached_property
    def sizes(self):
        """Set sizes: core, owned, execute halo, total."""
        return self._sizes

    @cached_property
    def core_part(self):
        return SetPartition(self, 0, self.core_size)

    @cached_property
    def owned_part(self):
        return SetPartition(self, self.core_size, self.size - self.core_size)

    @cached_property
    def name(self):
        """User-defined label"""
        return self._name

    @cached_property
    def halo(self):
        """:class:`Halo` associated with this Set"""
        return self._halo

    @property
    def partition_size(self):
        """Default partition size"""
        return self._partition_size

    @partition_size.setter
    def partition_size(self, partition_value):
        """Set the partition size"""
        self._partition_size = partition_value

    def __iter__(self):
        """Yield self when iterated over."""
        yield self

    def __getitem__(self, idx):
        """Allow indexing to return self"""
        assert idx == 0
        return self

    def __len__(self):
        """This is not a mixed type and therefore of length 1."""
        return 1

    def __str__(self):
        return "OP2 Set: %s with size %s" % (self._name, self.size)

    def __repr__(self):
        return "Set(%r, %r)" % (self._sizes, self._name)

    def __call__(self, *indices):
        """Build a :class:`Subset` from this :class:`Set`

        :arg indices: The elements of this :class:`Set` from which the
                      :class:`Subset` should be formed.

        """
        if len(indices) == 1:
            indices = indices[0]
            if np.isscalar(indices):
                indices = [indices]
        return _make_object('Subset', self, indices)

    def __contains__(self, dset):
        """Indicate whether a given DataSet is compatible with this Set."""
        if isinstance(dset, DataSet):
            return dset.set is self
        else:
            return False

    def __pow__(self, e):
        """Derive a :class:`DataSet` with dimension ``e``"""
        return _make_object('DataSet', self, dim=e)

    @cached_property
    def layers(self):
        """Return None (not an :class:`ExtrudedSet`)."""
        return None

    def _check_operands(self, other):
        if type(other) is Set:
            if other is not self:
                raise ValueError("Uable to perform set operations between two unrelated sets: %s and %s." % (self, other))
        elif type(other) is Subset:
            if self is not other._superset:
                raise TypeError("Superset mismatch: self (%s) != other._superset (%s)" % (self, other._superset))
        else:
            raise TypeError("Unable to perform set operations between `Set` and %s." % (type(other), ))

    def intersection(self, other):
        self._check_operands(other)
        return other

    def union(self, other):
        self._check_operands(other)
        return self

    def difference(self, other):
        self._check_operands(other)
        if other is self:
            return Subset(self, [])
        else:
            return type(other)(self, np.setdiff1d(np.asarray(range(self.total_size), dtype=IntType), other._indices))

    def symmetric_difference(self, other):
        self._check_operands(other)
        return self.difference(other)


class GlobalSet(Set):

    _extruded = False

    """A proxy set allowing a :class:`Global` to be used in place of a
    :class:`Dat` where appropriate."""

    _kernel_args_ = ()
    _argtypes_ = ()

    def __init__(self, comm=None):
        self.comm = dup_comm(comm)
        self._cache = {}

    @cached_property
    def core_size(self):
        return 0

    @cached_property
    def size(self):
        return 1 if self.comm.rank == 0 else 0

    @cached_property
    def total_size(self):
        """Total set size, including halo elements."""
        return 1 if self.comm.rank == 0 else 0

    @cached_property
    def sizes(self):
        """Set sizes: core, owned, execute halo, total."""
        return (self.core_size, self.size, self.total_size)

    @cached_property
    def name(self):
        """User-defined label"""
        return "GlobalSet"

    @cached_property
    def halo(self):
        """:class:`Halo` associated with this Set"""
        return None

    @property
    def partition_size(self):
        """Default partition size"""
        return None

    def __iter__(self):
        """Yield self when iterated over."""
        yield self

    def __getitem__(self, idx):
        """Allow indexing to return self"""
        assert idx == 0
        return self

    def __len__(self):
        """This is not a mixed type and therefore of length 1."""
        return 1

    def __str__(self):
        return "OP2 GlobalSet"

    def __repr__(self):
        return "GlobalSet()"

    def __eq__(self, other):
        # Currently all GlobalSets compare equal.
        return isinstance(other, GlobalSet)

    def __hash__(self):
        # Currently all GlobalSets compare equal.
        return hash(type(self))


class ExtrudedSet(Set):

    """OP2 ExtrudedSet.

    :param parent: The parent :class:`Set` to build this :class:`ExtrudedSet` on top of
    :type parent: a :class:`Set`.
    :param layers: The number of layers in this :class:`ExtrudedSet`.
    :type layers: an integer, indicating the number of layers for every entity,
        or an array of shape (parent.total_size, 2) giving the start
        and one past the stop layer for every entity.  An entry
        ``a, b = layers[e, ...]`` means that the layers for entity
        ``e`` run over :math:`[a, b)`.

    The number of layers indicates the number of time the base set is
    extruded in the direction of the :class:`ExtrudedSet`.  As a
    result, there are ``layers-1`` extruded "cells" in an extruded set.
    """

    @validate_type(('parent', Set, TypeError))
    def __init__(self, parent, layers):
        self._parent = parent
        try:
            layers = verify_reshape(layers, IntType, (parent.total_size, 2))
            self.constant_layers = False
            if layers.min() < 0:
                raise SizeTypeError("Bottom of layers must be >= 0")
            if any(layers[:, 1] - layers[:, 0] < 1):
                raise SizeTypeError("Number of layers must be >= 0")
        except DataValueError:
            # Legacy, integer
            layers = np.asarray(layers, dtype=IntType)
            if layers.shape:
                raise SizeTypeError("Specifying layers per entity, but provided %s, needed (%d, 2)",
                                    layers.shape, parent.total_size)
            if layers < 2:
                raise SizeTypeError("Need at least two layers, not %d", layers)
            layers = np.asarray([[0, layers]], dtype=IntType)
            self.constant_layers = True

        self._layers = layers
        self._extruded = True

    @cached_property
    def _kernel_args_(self):
        return (self.layers_array.ctypes.data, )

    @cached_property
    def _argtypes_(self):
        return (ctypes.c_voidp, )

    @cached_property
    def _wrapper_cache_key_(self):
        return self.parent._wrapper_cache_key_ + (self.constant_layers, )

    def __getattr__(self, name):
        """Returns a :class:`Set` specific attribute."""
        value = getattr(self._parent, name)
        setattr(self, name, value)
        return value

    def __contains__(self, set):
        return set is self.parent

    def __str__(self):
        return "OP2 ExtrudedSet: %s with size %s (%s layers)" % \
            (self._name, self.size, self._layers)

    def __repr__(self):
        return "ExtrudedSet(%r, %r)" % (self._parent, self._layers)

    @cached_property
    def parent(self):
        return self._parent

    @cached_property
    def layers(self):
        """The layers of this extruded set."""
        if self.constant_layers:
            # Backwards compat
            return self.layers_array[0, 1]
        else:
            raise ValueError("No single layer, use layers_array attribute")

    @cached_property
    def layers_array(self):
        return self._layers


class Subset(ExtrudedSet):

    """OP2 subset.

    :param superset: The superset of the subset.
    :type superset: a :class:`Set` or a :class:`Subset`.
    :param indices: Elements of the superset that form the
        subset. Duplicate values are removed when constructing the subset.
    :type indices: a list of integers, or a numpy array.
    """
    @validate_type(('superset', Set, TypeError),
                   ('indices', (list, tuple, np.ndarray), TypeError))
    def __init__(self, superset, indices):
        # sort and remove duplicates
        indices = np.unique(indices)
        if isinstance(superset, Subset):
            # Unroll indices to point to those in the parent
            indices = superset.indices[indices]
            superset = superset.superset
        assert type(superset) is Set or type(superset) is ExtrudedSet, \
            'Subset construction failed, should not happen'

        self._superset = superset
        self._indices = verify_reshape(indices, IntType, (len(indices),))

        if len(self._indices) > 0 and (self._indices[0] < 0 or self._indices[-1] >= self._superset.total_size):
            raise SubsetIndexOutOfBounds(
                'Out of bounds indices in Subset construction: [%d, %d) not [0, %d)' %
                (self._indices[0], self._indices[-1], self._superset.total_size))

        self._sizes = ((self._indices < superset.core_size).sum(),
                       (self._indices < superset.size).sum(),
                       len(self._indices))
        self._extruded = superset._extruded

    @cached_property
    def _kernel_args_(self):
        return self._superset._kernel_args_ + (self._indices.ctypes.data, )

    @cached_property
    def _argtypes_(self):
        return self._superset._argtypes_ + (ctypes.c_voidp, )

    # Look up any unspecified attributes on the _set.
    def __getattr__(self, name):
        """Returns a :class:`Set` specific attribute."""
        value = getattr(self._superset, name)
        setattr(self, name, value)
        return value

    def __pow__(self, e):
        """Derive a :class:`DataSet` with dimension ``e``"""
        raise NotImplementedError("Deriving a DataSet from a Subset is unsupported")

    def __str__(self):
        return "OP2 Subset: %s with sizes %s" % \
            (self._name, self._sizes)

    def __repr__(self):
        return "Subset(%r, %r)" % (self._superset, self._indices)

    def __call__(self, *indices):
        """Build a :class:`Subset` from this :class:`Subset`

        :arg indices: The elements of this :class:`Subset` from which the
                      :class:`Subset` should be formed.

        """
        if len(indices) == 1:
            indices = indices[0]
            if np.isscalar(indices):
                indices = [indices]
        return _make_object('Subset', self, indices)

    @cached_property
    def superset(self):
        """Returns the superset Set"""
        return self._superset

    @cached_property
    def indices(self):
        """Returns the indices pointing in the superset."""
        return self._indices

    @cached_property
    def owned_indices(self):
        """Return the indices that correspond to the owned entities of the
        superset.
        """
        return self.indices[self.indices < self.superset.size]

    @cached_property
    def layers_array(self):
        if self._superset.constant_layers:
            return self._superset.layers_array
        else:
            return self._superset.layers_array[self.indices, ...]

    def _check_operands(self, other):
        if type(other) is Set:
            if other is not self._superset:
                raise TypeError("Superset mismatch: self._superset (%s) != other (%s)" % (self._superset, other))
        elif type(other) is Subset:
            if self._superset is not other._superset:
                raise TypeError("Unable to perform set operation between subsets of mismatching supersets (%s != %s)" % (self._superset, other._superset))
        else:
            raise TypeError("Unable to perform set operations between `Subset` and %s." % (type(other), ))

    def intersection(self, other):
        self._check_operands(other)
        if other is self._superset:
            return self
        else:
            return type(self)(self._superset, np.intersect1d(self._indices, other._indices))

    def union(self, other):
        self._check_operands(other)
        if other is self._superset:
            return other
        else:
            return type(self)(self._superset, np.union1d(self._indices, other._indices))

    def difference(self, other):
        self._check_operands(other)
        if other is self._superset:
            return Subset(other, [])
        else:
            return type(self)(self._superset, np.setdiff1d(self._indices, other._indices))

    def symmetric_difference(self, other):
        self._check_operands(other)
        if other is self._superset:
            return other.symmetric_difference(self)
        else:
            return type(self)(self._superset, np.setxor1d(self._indices, other._indices))


class SetPartition(object):
    def __init__(self, set, offset, size):
        self.set = set
        self.offset = offset
        self.size = size


class MixedSet(Set, ObjectCached):
    r"""A container for a bag of :class:`Set`\s."""

    def __init__(self, sets):
        r""":param iterable sets: Iterable of :class:`Set`\s or :class:`ExtrudedSet`\s"""
        if self._initialized:
            return
        self._sets = sets
        assert all(s is None or isinstance(s, GlobalSet) or ((s.layers == self._sets[0].layers).all() if s.layers is not None else True) for s in sets), \
            "All components of a MixedSet must have the same number of layers."
        # TODO: do all sets need the same communicator?
        self.comm = reduce(lambda a, b: a or b, map(lambda s: s if s is None else s.comm, sets))
        self._initialized = True

    @cached_property
    def _kernel_args_(self):
        raise NotImplementedError

    @cached_property
    def _argtypes_(self):
        raise NotImplementedError

    @cached_property
    def _wrapper_cache_key_(self):
        raise NotImplementedError

    @classmethod
    def _process_args(cls, sets, **kwargs):
        sets = [s for s in sets]
        try:
            sets = as_tuple(sets, ExtrudedSet)
        except TypeError:
            sets = as_tuple(sets, (Set, type(None)))
        cache = sets[0]
        return (cache, ) + (sets, ), kwargs

    @classmethod
    def _cache_key(cls, sets, **kwargs):
        return sets

    def __getitem__(self, idx):
        """Return :class:`Set` with index ``idx`` or a given slice of sets."""
        return self._sets[idx]

    @cached_property
    def split(self):
        r"""The underlying tuple of :class:`Set`\s."""
        return self._sets

    @cached_property
    def core_size(self):
        """Core set size. Owned elements not touching halo elements."""
        return sum(s.core_size for s in self._sets)

    @cached_property
    def size(self):
        """Set size, owned elements."""
        return sum(0 if s is None else s.size for s in self._sets)

    @cached_property
    def total_size(self):
        """Total set size, including halo elements."""
        return sum(s.total_size for s in self._sets)

    @cached_property
    def sizes(self):
        """Set sizes: core, owned, execute halo, total."""
        return (self.core_size, self.size, self.total_size)

    @cached_property
    def name(self):
        """User-defined labels."""
        return tuple(s.name for s in self._sets)

    @cached_property
    def halo(self):
        r""":class:`Halo`\s associated with these :class:`Set`\s."""
        halos = tuple(s.halo for s in self._sets)
        return halos if any(halos) else None

    @cached_property
    def _extruded(self):
        return isinstance(self._sets[0], ExtrudedSet)

    @cached_property
    def layers(self):
        """Numbers of layers in the extruded mesh (or None if this MixedSet is not extruded)."""
        return self._sets[0].layers

    def __iter__(self):
        r"""Yield all :class:`Set`\s when iterated over."""
        for s in self._sets:
            yield s

    def __len__(self):
        """Return number of contained :class:`Set`s."""
        return len(self._sets)

    def __pow__(self, e):
        """Derive a :class:`MixedDataSet` with dimensions ``e``"""
        return _make_object('MixedDataSet', self._sets, e)

    def __str__(self):
        return "OP2 MixedSet composed of Sets: %s" % (self._sets,)

    def __repr__(self):
        return "MixedSet(%r)" % (self._sets,)

    def __eq__(self, other):
        return type(self) == type(other) and self._sets == other._sets


class DataSet(ObjectCached):
    """PyOP2 Data Set

    Set used in the op2.Dat structures to specify the dimension of the data.
    """

    @validate_type(('iter_set', Set, SetTypeError),
                   ('dim', (numbers.Integral, tuple, list), DimTypeError),
                   ('name', str, NameTypeError))
    def __init__(self, iter_set, dim=1, name=None):
        if isinstance(iter_set, ExtrudedSet):
            raise NotImplementedError("Not allowed!")
        if self._initialized:
            return
        if isinstance(iter_set, Subset):
            raise NotImplementedError("Deriving a DataSet from a Subset is unsupported")
        self._set = iter_set
        self._dim = as_tuple(dim, numbers.Integral)
        self._cdim = np.prod(self._dim).item()
        self._name = name or "dset_#x%x" % id(self)
        self._initialized = True

    @classmethod
    def _process_args(cls, *args, **kwargs):
        return (args[0], ) + args, kwargs

    @classmethod
    def _cache_key(cls, iter_set, dim=1, name=None):
        return (iter_set, as_tuple(dim, numbers.Integral))

    @cached_property
    def _wrapper_cache_key_(self):
        return (type(self), self.dim, self._set._wrapper_cache_key_)

    def __getstate__(self):
        """Extract state to pickle."""
        return self.__dict__

    def __setstate__(self, d):
        """Restore from pickled state."""
        self.__dict__.update(d)

    # Look up any unspecified attributes on the _set.
    def __getattr__(self, name):
        """Returns a Set specific attribute."""
        value = getattr(self.set, name)
        setattr(self, name, value)
        return value

    def __getitem__(self, idx):
        """Allow index to return self"""
        assert idx == 0
        return self

    @cached_property
    def dim(self):
        """The shape tuple of the values for each element of the set."""
        return self._dim

    @cached_property
    def cdim(self):
        """The scalar number of values for each member of the set. This is
        the product of the dim tuple."""
        return self._cdim

    @cached_property
    def name(self):
        """Returns the name of the data set."""
        return self._name

    @cached_property
    def set(self):
        """Returns the parent set of the data set."""
        return self._set

    def __iter__(self):
        """Yield self when iterated over."""
        yield self

    def __len__(self):
        """This is not a mixed type and therefore of length 1."""
        return 1

    def __str__(self):
        return "OP2 DataSet: %s on set %s, with dim %s" % \
            (self._name, self._set, self._dim)

    def __repr__(self):
        return "DataSet(%r, %r, %r)" % (self._set, self._dim, self._name)

    def __contains__(self, dat):
        """Indicate whether a given Dat is compatible with this DataSet."""
        return dat.dataset == self


class GlobalDataSet(DataSet):
    """A proxy :class:`DataSet` for use in a :class:`Sparsity` where the
    matrix has :class:`Global` rows or columns."""

    def __init__(self, global_):
        """
        :param global_: The :class:`Global` on which this object is based."""

        self._global = global_
        self._globalset = GlobalSet(comm=self.comm)
        self._name = "gdset_#x%x" % id(self)

    @classmethod
    def _cache_key(cls, *args):
        return None

    @cached_property
    def dim(self):
        """The shape tuple of the values for each element of the set."""
        return self._global._dim

    @cached_property
    def cdim(self):
        """The scalar number of values for each member of the set. This is
        the product of the dim tuple."""
        return self._global._cdim

    @cached_property
    def name(self):
        """Returns the name of the data set."""
        return self._global._name

    @cached_property
    def comm(self):
        """Return the communicator on which the set is defined."""
        return self._global.comm

    @cached_property
    def set(self):
        """Returns the parent set of the data set."""
        return self._globalset

    @cached_property
    def size(self):
        """The number of local entries in the Dataset (1 on rank 0)"""
        return 1 if MPI.comm.rank == 0 else 0

    def __iter__(self):
        """Yield self when iterated over."""
        yield self

    def __len__(self):
        """This is not a mixed type and therefore of length 1."""
        return 1

    def __str__(self):
        return "OP2 GlobalDataSet: %s on Global %s" % \
            (self._name, self._global)

    def __repr__(self):
        return "GlobalDataSet(%r)" % (self._global)


class MixedDataSet(DataSet, ObjectCached):
    r"""A container for a bag of :class:`DataSet`\s.

    Initialized either from a :class:`MixedSet` and an iterable or iterator of
    ``dims`` of corresponding length ::

        mdset = op2.MixedDataSet(mset, [dim1, ..., dimN])

    or from a tuple of :class:`Set`\s and an iterable of ``dims`` of
    corresponding length ::

        mdset = op2.MixedDataSet([set1, ..., setN], [dim1, ..., dimN])

    If all ``dims`` are to be the same, they can also be given as an
    :class:`int` for either of above invocations ::

        mdset = op2.MixedDataSet(mset, dim)
        mdset = op2.MixedDataSet([set1, ..., setN], dim)

    Initialized from a :class:`MixedSet` without explicitly specifying ``dims``
    they default to 1 ::

        mdset = op2.MixedDataSet(mset)

    Initialized from an iterable or iterator of :class:`DataSet`\s and/or
    :class:`Set`\s, where :class:`Set`\s are implicitly upcast to
    :class:`DataSet`\s of dim 1 ::

        mdset = op2.MixedDataSet([dset1, ..., dsetN])
    """

    def __init__(self, arg, dims=None):
        r"""
        :param arg:  a :class:`MixedSet` or an iterable or a generator
                     expression of :class:`Set`\s or :class:`DataSet`\s or a
                     mixture of both
        :param dims: `None` (the default) or an :class:`int` or an iterable or
                     generator expression of :class:`int`\s, which **must** be
                     of same length as `arg`

        .. Warning ::
            When using generator expressions for ``arg`` or ``dims``, these
            **must** terminate or else will cause an infinite loop.
        """
        if self._initialized:
            return
        self._dsets = arg
        self._initialized = True

    @classmethod
    def _process_args(cls, arg, dims=None):
        # If the second argument is not None it is expect to be a scalar dim
        # or an iterable of dims and the first is expected to be a MixedSet or
        # an iterable of Sets
        if dims is not None:
            # If arg is a MixedSet, get its Sets tuple
            sets = arg.split if isinstance(arg, MixedSet) else tuple(arg)
            # If dims is a scalar, turn it into a tuple of right length
            dims = (dims,) * len(sets) if isinstance(dims, int) else tuple(dims)
            if len(sets) != len(dims):
                raise ValueError("Got MixedSet of %d Sets but %s dims" %
                                 (len(sets), len(dims)))
            dsets = tuple(s ** d for s, d in zip(sets, dims))
        # Otherwise expect the first argument to be an iterable of Sets and/or
        # DataSets and upcast Sets to DataSets as necessary
        else:
            arg = [s if isinstance(s, DataSet) else s ** 1 for s in arg]
            dsets = as_tuple(arg, type=DataSet)

        return (dsets[0].set, ) + (dsets, ), {}

    @classmethod
    def _cache_key(cls, arg, dims=None):
        return arg

    @cached_property
    def _wrapper_cache_key_(self):
        raise NotImplementedError

    def __getitem__(self, idx):
        """Return :class:`DataSet` with index ``idx`` or a given slice of datasets."""
        return self._dsets[idx]

    @cached_property
    def split(self):
        r"""The underlying tuple of :class:`DataSet`\s."""
        return self._dsets

    @cached_property
    def dim(self):
        """The shape tuple of the values for each element of the sets."""
        return tuple(s.dim for s in self._dsets)

    @cached_property
    def cdim(self):
        """The sum of the scalar number of values for each member of the sets.
        This is the sum of products of the dim tuples."""
        return sum(s.cdim for s in self._dsets)

    @cached_property
    def name(self):
        """Returns the name of the data sets."""
        return tuple(s.name for s in self._dsets)

    @cached_property
    def set(self):
        """Returns the :class:`MixedSet` this :class:`MixedDataSet` is
        defined on."""
        return MixedSet(s.set for s in self._dsets)

    def __iter__(self):
        r"""Yield all :class:`DataSet`\s when iterated over."""
        for ds in self._dsets:
            yield ds

    def __len__(self):
        """Return number of contained :class:`DataSet`s."""
        return len(self._dsets)

    def __str__(self):
        return "OP2 MixedDataSet composed of DataSets: %s" % (self._dsets,)

    def __repr__(self):
        return "MixedDataSet(%r)" % (self._dsets,)


class Halo(object, metaclass=abc.ABCMeta):

    """A description of a halo associated with a :class:`Set`.

    The halo object describes which :class:`Set` elements are sent
    where, and which :class:`Set` elements are received from where.
    """

    @abc.abstractproperty
    def comm(self):
        """The MPI communicator for this halo."""
        pass

    @abc.abstractproperty
    def local_to_global_numbering(self):
        """The mapping from process-local to process-global numbers for this halo."""
        pass

    @abc.abstractmethod
    def global_to_local_begin(self, dat, insert_mode):
        """Begin an exchange from global (assembled) to local (ghosted) representation.

        :arg dat: The :class:`Dat` to exchange.
        :arg insert_mode: The insertion mode.
        """
        pass

    @abc.abstractmethod
    def global_to_local_end(self, dat, insert_mode):
        """Finish an exchange from global (assembled) to local (ghosted) representation.

        :arg dat: The :class:`Dat` to exchange.
        :arg insert_mode: The insertion mode.
        """
        pass

    @abc.abstractmethod
    def local_to_global_begin(self, dat, insert_mode):
        """Begin an exchange from local (ghosted) to global (assembled) representation.

        :arg dat: The :class:`Dat` to exchange.
        :arg insert_mode: The insertion mode.
        """
        pass

    @abc.abstractmethod
    def local_to_global_end(self, dat, insert_mode):
        """Finish an exchange from local (ghosted) to global (assembled) representation.

        :arg dat: The :class:`Dat` to exchange.
        :arg insert_mode: The insertion mode.
        """
        pass


class DataCarrier(object):

    """Abstract base class for OP2 data.

    Actual objects will be :class:`DataCarrier` objects of rank 0
    (:class:`Global`), rank 1 (:class:`Dat`), or rank 2
    (:class:`Mat`)"""

    def __init__(self):
        self.dat_version = 0

    @cached_property
    def dtype(self):
        """The Python type of the data."""
        return self._data.dtype

    @cached_property
    def ctype(self):
        """The c type of the data."""
        return as_cstr(self.dtype)

    @cached_property
    def name(self):
        """User-defined label."""
        return self._name

    @cached_property
    def dim(self):
        """The shape tuple of the values for each element of the object."""
        return self._dim

    @cached_property
    def cdim(self):
        """The scalar number of values for each member of the object. This is
        the product of the dim tuple."""
        return self._cdim

    def update_dat_version(self):
        self.dat_version += 1


class _EmptyDataMixin(object):
    """A mixin for :class:`Dat` and :class:`Global` objects that takes
    care of allocating data on demand if the user has passed nothing
    in.

    Accessing the :attr:`_data` property allocates a zeroed data array
    if it does not already exist.
    """
    def __init__(self, data, dtype, shape):
        if data is None:
            self._dtype = np.dtype(dtype if dtype is not None else ScalarType)
        else:
            self._numpy_data = verify_reshape(data, dtype, shape, allow_none=True)
            self._dtype = self._data.dtype

    @cached_property
    def _data(self):
        """Return the user-provided data buffer, or a zeroed buffer of
        the correct size if none was provided."""
        if not self._is_allocated:
            self._numpy_data = np.zeros(self.shape, dtype=self._dtype)
        return self._numpy_data

    @property
    def _is_allocated(self):
        """Return True if the data buffer has been allocated."""
        return hasattr(self, '_numpy_data')


class Dat(DataCarrier, _EmptyDataMixin):
    """OP2 vector data. A :class:`Dat` holds values on every element of a
    :class:`DataSet`.

    If a :class:`Set` is passed as the ``dataset`` argument, rather
    than a :class:`DataSet`, the :class:`Dat` is created with a default
    :class:`DataSet` dimension of 1.

    If a :class:`Dat` is passed as the ``dataset`` argument, a copy is
    returned.

    It is permissible to pass `None` as the `data` argument.  In this
    case, allocation of the data buffer is postponed until it is
    accessed.

    .. note::
        If the data buffer is not passed in, it is implicitly
        initialised to be zero.

    When a :class:`Dat` is passed to :func:`pyop2.op2.par_loop`, the map via
    which indirection occurs and the access descriptor are passed by
    calling the :class:`Dat`. For instance, if a :class:`Dat` named ``D`` is
    to be accessed for reading via a :class:`Map` named ``M``, this is
    accomplished by ::

      D(pyop2.READ, M)

    The :class:`Map` through which indirection occurs can be indexed
    using the index notation described in the documentation for the
    :class:`Map`. Direct access to a Dat is accomplished by
    omitting the path argument.

    :class:`Dat` objects support the pointwise linear algebra operations
    ``+=``, ``*=``, ``-=``, ``/=``, where ``*=`` and ``/=`` also support
    multiplication / division by a scalar.
    """

    _zero_kernels = {}
    """Class-level cache for zero kernels."""

    _modes = [READ, WRITE, RW, INC, MIN, MAX]

    @cached_property
    def pack(self):
        from pyop2.codegen.builder import DatPack
        return DatPack

    @validate_type(('dataset', (DataCarrier, DataSet, Set), DataSetTypeError),
                   ('name', str, NameTypeError))
    @validate_dtype(('dtype', None, DataTypeError))
    def __init__(self, dataset, data=None, dtype=None, name=None):

        if isinstance(dataset, Dat):
            self.__init__(dataset.dataset, None, dtype=dataset.dtype,
                          name="copy_of_%s" % dataset.name)
            dataset.copy(self)
            return
        if type(dataset) is Set or type(dataset) is ExtrudedSet:
            # If a Set, rather than a dataset is passed in, default to
            # a dataset dimension of 1.
            dataset = dataset ** 1
        self._shape = (dataset.total_size,) + (() if dataset.cdim == 1 else dataset.dim)
        DataCarrier.__init__(self)
        _EmptyDataMixin.__init__(self, data, dtype, self._shape)

        self._dataset = dataset
        self.comm = dataset.comm
        self.halo_valid = True
        self._name = name or "dat_#x%x" % id(self)

    @cached_property
    def _kernel_args_(self):
        return (self._data.ctypes.data, )

    @cached_property
    def _argtypes_(self):
        return (ctypes.c_voidp, )

    @cached_property
    def _wrapper_cache_key_(self):
        return (type(self), self.dtype, self._dataset._wrapper_cache_key_)

    @validate_in(('access', _modes, ModeValueError))
    def __call__(self, access, path=None):
        if configuration["type_check"] and path and path.toset != self.dataset.set:
            raise MapValueError("To Set of Map does not match Set of Dat.")
        return _make_object('Arg', data=self, map=path, access=access)

    def __getitem__(self, idx):
        """Return self if ``idx`` is 0, raise an error otherwise."""
        if idx != 0:
            raise IndexValueError("Can only extract component 0 from %r" % self)
        return self

    @cached_property
    def split(self):
        """Tuple containing only this :class:`Dat`."""
        return (self,)

    @cached_property
    def dataset(self):
        """:class:`DataSet` on which the Dat is defined."""
        return self._dataset

    @cached_property
    def dim(self):
        """The shape of the values for each element of the object."""
        return self.dataset.dim

    @cached_property
    def cdim(self):
        """The scalar number of values for each member of the object. This is
        the product of the dim tuple."""
        return self.dataset.cdim

    @property
    @collective
    def data(self):
        """Numpy array containing the data values.

        With this accessor you are claiming that you will modify
        the values you get back.  If you only need to look at the
        values, use :meth:`data_ro` instead.

        This only shows local values, to see the halo values too use
        :meth:`data_with_halos`.

        """
        # Update dat_version since this accessor assumes that you will modify the data
        self.update_dat_version()

        if self.dataset.total_size > 0 and self._data.size == 0 and self.cdim > 0:
            raise RuntimeError("Illegal access: no data associated with this Dat!")
        self.halo_valid = False
        v = self._data[:self.dataset.size].view()
        v.setflags(write=True)
        return v

    @property
    @collective
    def data_with_halos(self):
        r"""A view of this :class:`Dat`\s data.

        This accessor marks the :class:`Dat` as dirty, see
        :meth:`data` for more details on the semantics.

        With this accessor, you get to see up to date halo values, but
        you should not try and modify them, because they will be
        overwritten by the next halo exchange."""
        self.global_to_local_begin(RW)
        self.global_to_local_end(RW)
        self.halo_valid = False
        v = self._data.view()
        v.setflags(write=True)
        return v

    @property
    @collective
    def data_ro(self):
        """Numpy array containing the data values.  Read-only.

        With this accessor you are not allowed to modify the values
        you get back.  If you need to do so, use :meth:`data` instead.

        This only shows local values, to see the halo values too use
        :meth:`data_ro_with_halos`.

        """
        if self.dataset.total_size > 0 and self._data.size == 0 and self.cdim > 0:
            raise RuntimeError("Illegal access: no data associated with this Dat!")
        v = self._data[:self.dataset.size].view()
        v.setflags(write=False)
        return v

    @property
    @collective
    def data_ro_with_halos(self):
        r"""A view of this :class:`Dat`\s data.

        This accessor does not mark the :class:`Dat` as dirty, and is
        a read only view, see :meth:`data_ro` for more details on the
        semantics.

        With this accessor, you get to see up to date halo values, but
        you should not try and modify them, because they will be
        overwritten by the next halo exchange.

        """
        self.global_to_local_begin(READ)
        self.global_to_local_end(READ)
        v = self._data.view()
        v.setflags(write=False)
        return v

    def save(self, filename):
        """Write the data array to file ``filename`` in NumPy format."""
        np.save(filename, self.data_ro)

    def load(self, filename):
        """Read the data stored in file ``filename`` into a NumPy array
        and store the values in :meth:`_data`.
        """
        # The np.save method appends a .npy extension to the file name
        # if the user has not supplied it. However, np.load does not,
        # so we need to handle this ourselves here.
        if(filename[-4:] != ".npy"):
            filename = filename + ".npy"

        if isinstance(self.data, tuple):
            # MixedDat case
            for d, d_from_file in zip(self.data, np.load(filename)):
                d[:] = d_from_file[:]
        else:
            self.data[:] = np.load(filename)

    @cached_property
    def shape(self):
        return self._shape

    @cached_property
    def dtype(self):
        return self._dtype

    @cached_property
    def nbytes(self):
        """Return an estimate of the size of the data associated with this
        :class:`Dat` in bytes. This will be the correct size of the data
        payload, but does not take into account the (presumably small)
        overhead of the object and its metadata.

        Note that this is the process local memory usage, not the sum
        over all MPI processes.
        """

        return self.dtype.itemsize * self.dataset.total_size * self.dataset.cdim

    @collective
    def zero(self, subset=None):
        """Zero the data associated with this :class:`Dat`

        :arg subset: A :class:`Subset` of entries to zero (optional)."""
<<<<<<< HEAD
        # Update dat_version
        self.update_dat_version()

        if hasattr(self, "_zero_parloops"):
            loops = self._zero_parloops
=======
        # If there is no subset we can safely zero the halo values.
        if subset is None:
            self._data[:] = 0
            self.halo_valid = True
        elif subset.superset != self.dataset.set:
            raise MapValueError("The subset and dataset are incompatible")
>>>>>>> d5f82d38
        else:
            self.data[subset.owned_indices] = 0

    @collective
    def copy(self, other, subset=None):
        """Copy the data in this :class:`Dat` into another.

        :arg other: The destination :class:`Dat`
        :arg subset: A :class:`Subset` of elements to copy (optional)"""
        if other is self:
            return
        if subset is None:
            # If the current halo is valid we can also copy these values across.
            if self.halo_valid:
                other._data[:] = self._data
                other.halo_valid = True
            else:
                other.data[:] = self.data_ro
        elif subset.superset != self.dataset.set:
            raise MapValueError("The subset and dataset are incompatible")
        else:
            other.data[subset.owned_indices] = self.data_ro[subset.owned_indices]

    def __iter__(self):
        """Yield self when iterated over."""
        yield self

    def __len__(self):
        """This is not a mixed type and therefore of length 1."""
        return 1

    def __str__(self):
        return "OP2 Dat: %s on (%s) with datatype %s" \
               % (self._name, self._dataset, self.dtype.name)

    def __repr__(self):
        return "Dat(%r, None, %r, %r)" \
               % (self._dataset, self.dtype, self._name)

    def _check_shape(self, other):
        if other.dataset.dim != self.dataset.dim:
            raise ValueError('Mismatched shapes in operands %s and %s',
                             self.dataset.dim, other.dataset.dim)

    def _op_kernel(self, op, globalp, dtype):
        key = (op, globalp, dtype)
        try:
            if not hasattr(self, "_op_kernel_cache"):
                self._op_kernel_cache = {}
            return self._op_kernel_cache[key]
        except KeyError:
            pass
        import islpy as isl
        import pymbolic.primitives as p
        name = "binop_%s" % op.__name__
        inames = isl.make_zero_and_vars(["i"])
        domain = (inames[0].le_set(inames["i"])) & (inames["i"].lt_set(inames[0] + self.cdim))
        _other = p.Variable("other")
        _self = p.Variable("self")
        _ret = p.Variable("ret")
        i = p.Variable("i")
        lhs = _ret.index(i)
        if globalp:
            rhs = _other.index(0)
            rshape = (1, )
        else:
            rhs = _other.index(i)
            rshape = (self.cdim, )
        insn = loopy.Assignment(lhs, op(_self.index(i), rhs), within_inames=frozenset(["i"]))
        data = [loopy.GlobalArg("self", dtype=self.dtype, shape=(self.cdim,)),
                loopy.GlobalArg("other", dtype=dtype, shape=rshape),
                loopy.GlobalArg("ret", dtype=self.dtype, shape=(self.cdim,))]
        knl = loopy.make_function([domain], [insn], data, name=name, target=loopy.CTarget(), lang_version=(2018, 2))
        return self._op_kernel_cache.setdefault(key, _make_object('Kernel', knl, name))

    def _op(self, other, op):
        ret = _make_object('Dat', self.dataset, None, self.dtype)
        if np.isscalar(other):
            other = _make_object('Global', 1, data=other)
            globalp = True
        else:
            self._check_shape(other)
            globalp = False
        par_loop(self._op_kernel(op, globalp, other.dtype),
                 self.dataset.set, self(READ), other(READ), ret(WRITE))
        return ret

    def _iop_kernel(self, op, globalp, other_is_self, dtype):
        key = (op, globalp, other_is_self, dtype)
        try:
            if not hasattr(self, "_iop_kernel_cache"):
                self._iop_kernel_cache = {}
            return self._iop_kernel_cache[key]
        except KeyError:
            pass
        import islpy as isl
        import pymbolic.primitives as p
        name = "iop_%s" % op.__name__
        inames = isl.make_zero_and_vars(["i"])
        domain = (inames[0].le_set(inames["i"])) & (inames["i"].lt_set(inames[0] + self.cdim))
        _other = p.Variable("other")
        _self = p.Variable("self")
        i = p.Variable("i")
        lhs = _self.index(i)
        rshape = (self.cdim, )
        if globalp:
            rhs = _other.index(0)
            rshape = (1, )
        elif other_is_self:
            rhs = _self.index(i)
        else:
            rhs = _other.index(i)
        insn = loopy.Assignment(lhs, op(lhs, rhs), within_inames=frozenset(["i"]))
        data = [loopy.GlobalArg("self", dtype=self.dtype, shape=(self.cdim,))]
        if not other_is_self:
            data.append(loopy.GlobalArg("other", dtype=dtype, shape=rshape))
        knl = loopy.make_function([domain], [insn], data, name=name, target=loopy.CTarget(), lang_version=(2018, 2))
        return self._iop_kernel_cache.setdefault(key, _make_object('Kernel', knl, name))

    def _iop(self, other, op):
        globalp = False
        if np.isscalar(other):
            other = _make_object('Global', 1, data=other)
            globalp = True
        elif other is not self:
            self._check_shape(other)
        args = [self(INC)]
        if other is not self:
            args.append(other(READ))
        par_loop(self._iop_kernel(op, globalp, other is self, other.dtype), self.dataset.set, *args)
        return self

    def _inner_kernel(self, dtype):
        try:
            if not hasattr(self, "_inner_kernel_cache"):
                self._inner_kernel_cache = {}
            return self._inner_kernel_cache[dtype]
        except KeyError:
            pass
        import islpy as isl
        import pymbolic.primitives as p
        inames = isl.make_zero_and_vars(["i"])
        domain = (inames[0].le_set(inames["i"])) & (inames["i"].lt_set(inames[0] + self.cdim))
        _self = p.Variable("self")
        _other = p.Variable("other")
        _ret = p.Variable("ret")
        _conj = p.Variable("conj") if dtype.kind == "c" else lambda x: x
        i = p.Variable("i")
        insn = loopy.Assignment(_ret[0], _ret[0] + _self[i]*_conj(_other[i]),
                                within_inames=frozenset(["i"]))
        data = [loopy.GlobalArg("self", dtype=self.dtype, shape=(self.cdim,)),
                loopy.GlobalArg("other", dtype=dtype, shape=(self.cdim,)),
                loopy.GlobalArg("ret", dtype=self.dtype, shape=(1,))]
        knl = loopy.make_function([domain], [insn], data, name="inner", target=loopy.CTarget(), lang_version=(2018, 2))
        k = _make_object('Kernel', knl, "inner")
        return self._inner_kernel_cache.setdefault(dtype, k)

    def inner(self, other):
        """Compute the l2 inner product of the flattened :class:`Dat`

        :arg other: the other :class:`Dat` to compute the inner
             product against. The complex conjugate of this is taken.

        """
        self._check_shape(other)
        ret = _make_object('Global', 1, data=0, dtype=self.dtype)
        par_loop(self._inner_kernel(other.dtype), self.dataset.set,
                 self(READ), other(READ), ret(INC))
        return ret.data_ro[0]

    @property
    def norm(self):
        """Compute the l2 norm of this :class:`Dat`

        .. note::

           This acts on the flattened data (see also :meth:`inner`)."""
        from math import sqrt
        return sqrt(self.inner(self).real)

    def __pos__(self):
        pos = _make_object('Dat', self)
        return pos

    def __add__(self, other):
        """Pointwise addition of fields."""
        return self._op(other, operator.add)

    def __radd__(self, other):
        """Pointwise addition of fields.

        self.__radd__(other) <==> other + self."""
        return self + other

    @cached_property
    def _neg_kernel(self):
        # Copy and negate in one go.
        import islpy as isl
        import pymbolic.primitives as p
        name = "neg"
        inames = isl.make_zero_and_vars(["i"])
        domain = (inames[0].le_set(inames["i"])) & (inames["i"].lt_set(inames[0] + self.cdim))
        lvalue = p.Variable("other")
        rvalue = p.Variable("self")
        i = p.Variable("i")
        insn = loopy.Assignment(lvalue.index(i), -rvalue.index(i), within_inames=frozenset(["i"]))
        data = [loopy.GlobalArg("other", dtype=self.dtype, shape=(self.cdim,)),
                loopy.GlobalArg("self", dtype=self.dtype, shape=(self.cdim,))]
        knl = loopy.make_function([domain], [insn], data, name=name, target=loopy.CTarget(), lang_version=(2018, 2))
        return _make_object('Kernel', knl, name)

    def __neg__(self):
        neg = _make_object('Dat', self.dataset, dtype=self.dtype)
        par_loop(self._neg_kernel, self.dataset.set, neg(WRITE), self(READ))
        return neg

    def __sub__(self, other):
        """Pointwise subtraction of fields."""
        return self._op(other, operator.sub)

    def __rsub__(self, other):
        """Pointwise subtraction of fields.

        self.__rsub__(other) <==> other - self."""
        ret = -self
        ret += other
        return ret

    def __mul__(self, other):
        """Pointwise multiplication or scaling of fields."""
        return self._op(other, operator.mul)

    def __rmul__(self, other):
        """Pointwise multiplication or scaling of fields.

        self.__rmul__(other) <==> other * self."""
        return self.__mul__(other)

    def __truediv__(self, other):
        """Pointwise division or scaling of fields."""
        return self._op(other, operator.truediv)

    __div__ = __truediv__  # Python 2 compatibility

    def __iadd__(self, other):
        """Pointwise addition of fields."""
        return self._iop(other, operator.iadd)

    def __isub__(self, other):
        """Pointwise subtraction of fields."""
        return self._iop(other, operator.isub)

    def __imul__(self, other):
        """Pointwise multiplication or scaling of fields."""
        return self._iop(other, operator.imul)

    def __itruediv__(self, other):
        """Pointwise division or scaling of fields."""
        return self._iop(other, operator.itruediv)

    @collective
    def global_to_local_begin(self, access_mode):
        """Begin a halo exchange from global to ghosted representation.

        :kwarg access_mode: Mode with which the data will subsequently
           be accessed."""
        halo = self.dataset.halo
        if halo is None:
            return
        if not self.halo_valid and access_mode in {READ, RW}:
            halo.global_to_local_begin(self, WRITE)
        elif access_mode in {INC, MIN, MAX}:
            min_, max_ = dtype_limits(self.dtype)
            val = {MAX: min_, MIN: max_, INC: 0}[access_mode]
            self._data[self.dataset.size:] = val
        else:
            # WRITE
            pass

    @collective
    def global_to_local_end(self, access_mode):
        """End a halo exchange from global to ghosted representation.

        :kwarg access_mode: Mode with which the data will subsequently
           be accessed."""
        halo = self.dataset.halo
        if halo is None:
            return
        if not self.halo_valid and access_mode in {READ, RW}:
            # Dat's halos are not up to date: Update dat_version
            self.update_dat_version()
            halo.global_to_local_end(self, WRITE)
            self.halo_valid = True
        elif access_mode in {INC, MIN, MAX}:
            self.halo_valid = False
        else:
            # WRITE
            if access_mode in {WRITE, RW}:
                # When Dat's halos are up to date and access_mode is READ, data will not be modified.
                self.update_dat_version()
            pass

    @collective
    def local_to_global_begin(self, insert_mode):
        """Begin a halo exchange from ghosted to global representation.

        :kwarg insert_mode: insertion mode (an access descriptor)"""
        halo = self.dataset.halo
        if halo is None:
            return
        halo.local_to_global_begin(self, insert_mode)

    @collective
    def local_to_global_end(self, insert_mode):
        """End a halo exchange from ghosted to global representation.

        :kwarg insert_mode: insertion mode (an access descriptor)"""
        halo = self.dataset.halo
        if halo is None:
            return
        if insert_mode in {WRITE, RW}:
            # Update dat_version
            self.update_dat_version()
        halo.local_to_global_end(self, insert_mode)
        self.halo_valid = False


class DatView(Dat):
    """An indexed view into a :class:`Dat`.

    This object can be used like a :class:`Dat` but the kernel will
    only see the requested index, rather than the full data.

    :arg dat: The :class:`Dat` to create a view into.
    :arg index: The component to select a view of.
    """
    def __init__(self, dat, index):
        index = as_tuple(index)
        assert len(index) == len(dat.dim)
        for i, d in zip(index, dat.dim):
            if not (0 <= i < d):
                raise IndexValueError("Can't create DatView with index %s for Dat with shape %s" % (index, dat.dim))
        self.index = index
        # Point at underlying data
        super(DatView, self).__init__(dat.dataset,
                                      dat._data,
                                      dtype=dat.dtype,
                                      name="view[%s](%s)" % (index, dat.name))
        self._parent = dat

    @cached_property
    def _kernel_args_(self):
        return self._parent._kernel_args_

    @cached_property
    def _argtypes_(self):
        return self._parent._argtypes_

    @cached_property
    def _wrapper_cache_key_(self):
        return (type(self), self.index, self._parent._wrapper_cache_key_)

    @cached_property
    def cdim(self):
        return 1

    @cached_property
    def dim(self):
        return (1, )

    @cached_property
    def shape(self):
        return (self.dataset.total_size, )

    @property
    def data(self):
        full = self._parent.data
        idx = (slice(None), *self.index)
        return full[idx]

    @property
    def data_ro(self):
        full = self._parent.data_ro
        idx = (slice(None), *self.index)
        return full[idx]

    @property
    def data_with_halos(self):
        full = self._parent.data_with_halos
        idx = (slice(None), *self.index)
        return full[idx]

    @property
    def data_ro_with_halos(self):
        full = self._parent.data_ro_with_halos
        idx = (slice(None), *self.index)
        return full[idx]


class MixedDat(Dat):
    r"""A container for a bag of :class:`Dat`\s.

    Initialized either from a :class:`MixedDataSet`, a :class:`MixedSet`, or
    an iterable of :class:`DataSet`\s and/or :class:`Set`\s, where all the
    :class:`Set`\s are implcitly upcast to :class:`DataSet`\s ::

        mdat = op2.MixedDat(mdset)
        mdat = op2.MixedDat([dset1, ..., dsetN])

    or from an iterable of :class:`Dat`\s ::

        mdat = op2.MixedDat([dat1, ..., datN])
    """

    def __init__(self, mdset_or_dats):
        def what(x):
            if isinstance(x, (Global, GlobalDataSet, GlobalSet)):
                return "Global"
            elif isinstance(x, (Dat, DataSet, Set)):
                return "Dat"
            else:
                raise DataSetTypeError("Huh?!")
        DataCarrier.__init__(self)
        if isinstance(mdset_or_dats, MixedDat):
            self._dats = tuple(_make_object(what(d), d) for d in mdset_or_dats)
        else:
            self._dats = tuple(d if isinstance(d, (Dat, Global)) else _make_object(what(d), d) for d in mdset_or_dats)
        if not all(d.dtype == self._dats[0].dtype for d in self._dats):
            raise DataValueError('MixedDat with different dtypes is not supported')
        # TODO: Think about different communicators on dats (c.f. MixedSet)
        self.comm = self._dats[0].comm

    @cached_property
    def _kernel_args_(self):
        return tuple(itertools.chain(*(d._kernel_args_ for d in self)))

    @cached_property
    def _argtypes_(self):
        return tuple(itertools.chain(*(d._argtypes_ for d in self)))

    @cached_property
    def _wrapper_cache_key_(self):
        return (type(self),) + tuple(d._wrapper_cache_key_ for d in self)

    def __getitem__(self, idx):
        """Return :class:`Dat` with index ``idx`` or a given slice of Dats."""
        return self._dats[idx]

    @cached_property
    def dtype(self):
        """The NumPy dtype of the data."""
        return self._dats[0].dtype

    @cached_property
    def split(self):
        r"""The underlying tuple of :class:`Dat`\s."""
        return self._dats

    @cached_property
    def dataset(self):
        r""":class:`MixedDataSet`\s this :class:`MixedDat` is defined on."""
        return _make_object('MixedDataSet', tuple(s.dataset for s in self._dats))

    @cached_property
    def _data(self):
        """Return the user-provided data buffer, or a zeroed buffer of
        the correct size if none was provided."""
        return tuple(d._data for d in self)

    @property
    @collective
    def data(self):
        """Numpy arrays containing the data excluding halos."""
        return tuple(s.data for s in self._dats)

    @property
    @collective
    def data_with_halos(self):
        """Numpy arrays containing the data including halos."""
        return tuple(s.data_with_halos for s in self._dats)

    @property
    @collective
    def data_ro(self):
        """Numpy arrays with read-only data excluding halos."""
        return tuple(s.data_ro for s in self._dats)

    @property
    @collective
    def data_ro_with_halos(self):
        """Numpy arrays with read-only data including halos."""
        return tuple(s.data_ro_with_halos for s in self._dats)

    @property
    def halo_valid(self):
        """Does this Dat have up to date halos?"""
        return all(s.halo_valid for s in self)

    @halo_valid.setter
    def halo_valid(self, val):
        """Indictate whether this Dat requires a halo update"""
        for d in self:
            d.halo_valid = val

    @collective
    def global_to_local_begin(self, access_mode):
        for s in self:
            s.global_to_local_begin(access_mode)

    @collective
    def global_to_local_end(self, access_mode):
        for s in self:
            s.global_to_local_end(access_mode)

    @collective
    def local_to_global_begin(self, insert_mode):
        for s in self:
            s.local_to_global_begin(insert_mode)

    @collective
    def local_to_global_end(self, insert_mode):
        for s in self:
            s.local_to_global_end(insert_mode)

    @collective
    def zero(self, subset=None):
        """Zero the data associated with this :class:`MixedDat`.

        :arg subset: optional subset of entries to zero (not implemented)."""
        if subset is not None:
            raise NotImplementedError("Subsets of mixed sets not implemented")
        for d in self._dats:
            d.zero()

    @cached_property
    def nbytes(self):
        """Return an estimate of the size of the data associated with this
        :class:`MixedDat` in bytes. This will be the correct size of the data
        payload, but does not take into account the (presumably small)
        overhead of the object and its metadata.

        Note that this is the process local memory usage, not the sum
        over all MPI processes.
        """

        return np.sum([d.nbytes for d in self._dats])

    @collective
    def copy(self, other, subset=None):
        """Copy the data in this :class:`MixedDat` into another.

        :arg other: The destination :class:`MixedDat`
        :arg subset: Subsets are not supported, this must be :class:`None`"""

        if subset is not None:
            raise NotImplementedError("MixedDat.copy with a Subset is not supported")
        for s, o in zip(self, other):
            s.copy(o)

    def __iter__(self):
        r"""Yield all :class:`Dat`\s when iterated over."""
        for d in self._dats:
            yield d

    def __len__(self):
        r"""Return number of contained :class:`Dats`\s."""
        return len(self._dats)

    def __hash__(self):
        return hash(self._dats)

    def __eq__(self, other):
        r""":class:`MixedDat`\s are equal if all their contained :class:`Dat`\s
        are."""
        return type(self) == type(other) and self._dats == other._dats

    def __ne__(self, other):
        r""":class:`MixedDat`\s are equal if all their contained :class:`Dat`\s
        are."""
        return not self.__eq__(other)

    def __str__(self):
        return "OP2 MixedDat composed of Dats: %s" % (self._dats,)

    def __repr__(self):
        return "MixedDat(%r)" % (self._dats,)

    def inner(self, other):
        """Compute the l2 inner product.

        :arg other: the other :class:`MixedDat` to compute the inner product against"""
        ret = 0
        for s, o in zip(self, other):
            ret += s.inner(o)
        return ret

    def _op(self, other, op):
        ret = []
        if np.isscalar(other):
            for s in self:
                ret.append(op(s, other))
        else:
            self._check_shape(other)
            for s, o in zip(self, other):
                ret.append(op(s, o))
        return _make_object('MixedDat', ret)

    def _iop(self, other, op):
        if np.isscalar(other):
            for s in self:
                op(s, other)
        else:
            self._check_shape(other)
            for s, o in zip(self, other):
                op(s, o)
        return self

    def __pos__(self):
        ret = []
        for s in self:
            ret.append(s.__pos__())
        return _make_object('MixedDat', ret)

    def __neg__(self):
        ret = []
        for s in self:
            ret.append(s.__neg__())
        return _make_object('MixedDat', ret)

    def __add__(self, other):
        """Pointwise addition of fields."""
        return self._op(other, operator.add)

    def __radd__(self, other):
        """Pointwise addition of fields.

        self.__radd__(other) <==> other + self."""
        return self._op(other, operator.add)

    def __sub__(self, other):
        """Pointwise subtraction of fields."""
        return self._op(other, operator.sub)

    def __rsub__(self, other):
        """Pointwise subtraction of fields.

        self.__rsub__(other) <==> other - self."""
        return self._op(other, operator.sub)

    def __mul__(self, other):
        """Pointwise multiplication or scaling of fields."""
        return self._op(other, operator.mul)

    def __rmul__(self, other):
        """Pointwise multiplication or scaling of fields.

        self.__rmul__(other) <==> other * self."""
        return self._op(other, operator.mul)

    def __div__(self, other):
        """Pointwise division or scaling of fields."""
        return self._op(other, operator.div)

    def __iadd__(self, other):
        """Pointwise addition of fields."""
        return self._iop(other, operator.iadd)

    def __isub__(self, other):
        """Pointwise subtraction of fields."""
        return self._iop(other, operator.isub)

    def __imul__(self, other):
        """Pointwise multiplication or scaling of fields."""
        return self._iop(other, operator.imul)

    def __idiv__(self, other):
        """Pointwise division or scaling of fields."""
        return self._iop(other, operator.idiv)


class Global(DataCarrier, _EmptyDataMixin):

    """OP2 global value.

    When a ``Global`` is passed to a :func:`pyop2.op2.par_loop`, the access
    descriptor is passed by `calling` the ``Global``.  For example, if
    a ``Global`` named ``G`` is to be accessed for reading, this is
    accomplished by::

      G(pyop2.READ)

    It is permissible to pass `None` as the `data` argument.  In this
    case, allocation of the data buffer is postponed until it is
    accessed.

    .. note::
        If the data buffer is not passed in, it is implicitly
        initialised to be zero.
    """

    _modes = [READ, INC, MIN, MAX]

    @validate_type(('name', str, NameTypeError))
    def __init__(self, dim, data=None, dtype=None, name=None, comm=None):
        if isinstance(dim, Global):
            # If g is a Global, Global(g) performs a deep copy. This is for compatibility with Dat.
            self.__init__(dim._dim, None, dtype=dim.dtype,
                          name="copy_of_%s" % dim.name, comm=dim.comm)
            dim.copy(self)
            return
        self._dim = as_tuple(dim, int)
        self._cdim = np.prod(self._dim).item()
        DataCarrier.__init__(self)
        _EmptyDataMixin.__init__(self, data, dtype, self._dim)
        self._buf = np.empty(self.shape, dtype=self.dtype)
        self._name = name or "global_#x%x" % id(self)
        self.comm = comm

    @cached_property
    def _kernel_args_(self):
        return (self._data.ctypes.data, )

    @cached_property
    def _argtypes_(self):
        return (ctypes.c_voidp, )

    @cached_property
    def _wrapper_cache_key_(self):
        return (type(self), self.dtype, self.shape)

    @validate_in(('access', _modes, ModeValueError))
    def __call__(self, access, path=None):
        return _make_object('Arg', data=self, access=access)

    def __iter__(self):
        """Yield self when iterated over."""
        yield self

    def __len__(self):
        """This is not a mixed type and therefore of length 1."""
        return 1

    def __getitem__(self, idx):
        """Return self if ``idx`` is 0, raise an error otherwise."""
        if idx != 0:
            raise IndexValueError("Can only extract component 0 from %r" % self)
        return self

    def __str__(self):
        return "OP2 Global Argument: %s with dim %s and value %s" \
            % (self._name, self._dim, self._data)

    def __repr__(self):
        return "Global(%r, %r, %r, %r)" % (self._dim, self._data,
                                           self._data.dtype, self._name)

    @cached_property
    def dataset(self):
        return _make_object('GlobalDataSet', self)

    @property
    def shape(self):
        return self._dim

    @property
    def data(self):
        """Data array."""
        self.update_dat_version()
        if len(self._data) == 0:
            raise RuntimeError("Illegal access: No data associated with this Global!")
        return self._data

    @property
    def dtype(self):
        return self._dtype

    @property
    def data_ro(self):
        """Data array."""
        view = self._data.view()
        view.setflags(write=False)
        return view

    @data.setter
    def data(self, value):
        self.update_dat_version()
        self._data[:] = verify_reshape(value, self.dtype, self.dim)

    @property
    def nbytes(self):
        """Return an estimate of the size of the data associated with this
        :class:`Global` in bytes. This will be the correct size of the
        data payload, but does not take into account the overhead of
        the object and its metadata. This renders this method of
        little statistical significance, however it is included to
        make the interface consistent.
        """

        return self.dtype.itemsize * self._cdim

    @collective
    def duplicate(self):
        """Return a deep copy of self."""
        return type(self)(self.dim, data=np.copy(self.data_ro),
                          dtype=self.dtype, name=self.name)

    @collective
    def copy(self, other, subset=None):
        """Copy the data in this :class:`Global` into another.

        :arg other: The destination :class:`Global`
        :arg subset: A :class:`Subset` of elements to copy (optional)"""

        other.data = np.copy(self.data_ro)

    @collective
    def zero(self):
        self.update_dat_version()
        self._data[...] = 0

    @collective
    def global_to_local_begin(self, access_mode):
        """Dummy halo operation for the case in which a :class:`Global` forms
        part of a :class:`MixedDat`."""
        pass

    @collective
    def global_to_local_end(self, access_mode):
        """Dummy halo operation for the case in which a :class:`Global` forms
        part of a :class:`MixedDat`."""
        pass

    @collective
    def local_to_global_begin(self, insert_mode):
        """Dummy halo operation for the case in which a :class:`Global` forms
        part of a :class:`MixedDat`."""
        pass

    @collective
    def local_to_global_end(self, insert_mode):
        """Dummy halo operation for the case in which a :class:`Global` forms
        part of a :class:`MixedDat`."""
        pass

    def _op(self, other, op):
        ret = type(self)(self.dim, dtype=self.dtype, name=self.name, comm=self.comm)
        if isinstance(other, Global):
            ret.data[:] = op(self.data_ro, other.data_ro)
        else:
            ret.data[:] = op(self.data_ro, other)
        return ret

    def _iop(self, other, op):
        if isinstance(other, Global):
            op(self.data[:], other.data_ro)
        else:
            op(self.data[:], other)
        return self

    def __pos__(self):
        return self.duplicate()

    def __add__(self, other):
        """Pointwise addition of fields."""
        return self._op(other, operator.add)

    def __radd__(self, other):
        """Pointwise addition of fields.

        self.__radd__(other) <==> other + self."""
        return self + other

    def __neg__(self):
        return type(self)(self.dim, data=-np.copy(self.data_ro),
                          dtype=self.dtype, name=self.name)

    def __sub__(self, other):
        """Pointwise subtraction of fields."""
        return self._op(other, operator.sub)

    def __rsub__(self, other):
        """Pointwise subtraction of fields.

        self.__rsub__(other) <==> other - self."""
        ret = -self
        ret += other
        return ret

    def __mul__(self, other):
        """Pointwise multiplication or scaling of fields."""
        return self._op(other, operator.mul)

    def __rmul__(self, other):
        """Pointwise multiplication or scaling of fields.

        self.__rmul__(other) <==> other * self."""
        return self.__mul__(other)

    def __truediv__(self, other):
        """Pointwise division or scaling of fields."""
        return self._op(other, operator.truediv)

    def __iadd__(self, other):
        """Pointwise addition of fields."""
        return self._iop(other, operator.iadd)

    def __isub__(self, other):
        """Pointwise subtraction of fields."""
        return self._iop(other, operator.isub)

    def __imul__(self, other):
        """Pointwise multiplication or scaling of fields."""
        return self._iop(other, operator.imul)

    def __itruediv__(self, other):
        """Pointwise division or scaling of fields."""
        return self._iop(other, operator.itruediv)

    def inner(self, other):
        assert isinstance(other, Global)
        return np.dot(self.data_ro, np.conj(other.data_ro))


class Map(object):

    """OP2 map, a relation between two :class:`Set` objects.

    Each entry in the ``iterset`` maps to ``arity`` entries in the
    ``toset``. When a map is used in a :func:`pyop2.op2.par_loop`, it is
    possible to use Python index notation to select an individual entry on the
    right hand side of this map. There are three possibilities:

    * No index. All ``arity`` :class:`Dat` entries will be passed to the
      kernel.
    * An integer: ``some_map[n]``. The ``n`` th entry of the
      map result will be passed to the kernel.
    """

    dtype = IntType

    @validate_type(('iterset', Set, SetTypeError), ('toset', Set, SetTypeError),
                   ('arity', numbers.Integral, ArityTypeError), ('name', str, NameTypeError))
    def __init__(self, iterset, toset, arity, values=None, name=None, offset=None):
        self._iterset = iterset
        self._toset = toset
        self.comm = toset.comm
        self._arity = arity
        self._values = verify_reshape(values, IntType,
                                      (iterset.total_size, arity),
                                      allow_none=True)
        self.shape = (iterset.total_size, arity)
        self._name = name or "map_#x%x" % id(self)
        if offset is None or len(offset) == 0:
            self._offset = None
        else:
            self._offset = verify_reshape(offset, IntType, (arity, ))
        # A cache for objects built on top of this map
        self._cache = {}

    @cached_property
    def _kernel_args_(self):
        return (self._values.ctypes.data, )

    @cached_property
    def _argtypes_(self):
        return (ctypes.c_voidp, )

    @cached_property
    def _wrapper_cache_key_(self):
        return (type(self), self.arity, tuplify(self.offset))

    # This is necessary so that we can convert a Map to a tuple
    # (needed in as_tuple).  Because, __getitem__ no longer returns a
    # Map we have to explicitly provide an iterable interface
    def __iter__(self):
        """Yield self when iterated over."""
        yield self

    def __len__(self):
        """This is not a mixed type and therefore of length 1."""
        return 1

    @cached_property
    def split(self):
        return (self,)

    @cached_property
    def iterset(self):
        """:class:`Set` mapped from."""
        return self._iterset

    @cached_property
    def toset(self):
        """:class:`Set` mapped to."""
        return self._toset

    @cached_property
    def arity(self):
        """Arity of the mapping: number of toset elements mapped to per
        iterset element."""
        return self._arity

    @cached_property
    def arities(self):
        """Arity of the mapping: number of toset elements mapped to per
        iterset element.

        :rtype: tuple"""
        return (self._arity,)

    @cached_property
    def arange(self):
        """Tuple of arity offsets for each constituent :class:`Map`."""
        return (0, self._arity)

    @cached_property
    def values(self):
        """Mapping array.

        This only returns the map values for local points, to see the
        halo points too, use :meth:`values_with_halo`."""
        return self._values[:self.iterset.size]

    @cached_property
    def values_with_halo(self):
        """Mapping array.

        This returns all map values (including halo points), see
        :meth:`values` if you only need to look at the local
        points."""
        return self._values

    @cached_property
    def name(self):
        """User-defined label"""
        return self._name

    @cached_property
    def offset(self):
        """The vertical offset."""
        return self._offset

    def __str__(self):
        return "OP2 Map: %s from (%s) to (%s) with arity %s" \
               % (self._name, self._iterset, self._toset, self._arity)

    def __repr__(self):
        return "Map(%r, %r, %r, None, %r)" \
               % (self._iterset, self._toset, self._arity, self._name)

    def __le__(self, o):
        """self<=o if o equals self or self._parent <= o."""
        return self == o


class PermutedMap(Map):
    """Composition of a standard :class:`Map` with a constant permutation.

    :arg map_: The map to permute.
    :arg permutation: The permutation of the map indices.

    Where normally staging to element data is performed as

    .. code-block::

       local[i] = global[map[i]]

    With a :class:`PermutedMap` we instead get

    .. code-block::

       local[i] = global[map[permutation[i]]]

    This might be useful if your local kernel wants data in a
    different order to the one that the map provides, and you don't
    want two global-sized data structures.
    """
    def __init__(self, map_, permutation):
        self.map_ = map_
        self.permutation = np.asarray(permutation, dtype=Map.dtype)
        assert (np.unique(permutation) == np.arange(map_.arity, dtype=Map.dtype)).all()

    @cached_property
    def _wrapper_cache_key_(self):
        return super()._wrapper_cache_key_ + (tuple(self.permutation),)

    def __getattr__(self, name):
        return getattr(self.map_, name)


class MixedMap(Map, ObjectCached):
    r"""A container for a bag of :class:`Map`\s."""

    def __init__(self, maps):
        r""":param iterable maps: Iterable of :class:`Map`\s"""
        if self._initialized:
            return
        self._maps = maps
        if not all(m is None or m.iterset == self.iterset for m in self._maps):
            raise MapTypeError("All maps in a MixedMap need to share the same iterset")
        # TODO: Think about different communicators on maps (c.f. MixedSet)
        # TODO: What if all maps are None?
        comms = tuple(m.comm for m in self._maps if m is not None)
        if not all(c == comms[0] for c in comms):
            raise MapTypeError("All maps needs to share a communicator")
        if len(comms) == 0:
            raise MapTypeError("Don't know how to make communicator")
        self.comm = comms[0]
        self._initialized = True

    @classmethod
    def _process_args(cls, *args, **kwargs):
        maps = as_tuple(args[0], type=Map, allow_none=True)
        cache = maps[0]
        return (cache, ) + (maps, ), kwargs

    @classmethod
    def _cache_key(cls, maps):
        return maps

    @cached_property
    def _kernel_args_(self):
        return tuple(itertools.chain(*(m._kernel_args_ for m in self if m is not None)))

    @cached_property
    def _argtypes_(self):
        return tuple(itertools.chain(*(m._argtypes_ for m in self if m is not None)))

    @cached_property
    def _wrapper_cache_key_(self):
        return tuple(m._wrapper_cache_key_ for m in self if m is not None)

    @cached_property
    def split(self):
        r"""The underlying tuple of :class:`Map`\s."""
        return self._maps

    @cached_property
    def iterset(self):
        """:class:`MixedSet` mapped from."""
        return reduce(lambda a, b: a or b, map(lambda s: s if s is None else s.iterset, self._maps))

    @cached_property
    def toset(self):
        """:class:`MixedSet` mapped to."""
        return MixedSet(tuple(GlobalSet(comm=self.comm) if m is None else
                              m.toset for m in self._maps))

    @cached_property
    def arity(self):
        """Arity of the mapping: total number of toset elements mapped to per
        iterset element."""
        return sum(m.arity for m in self._maps)

    @cached_property
    def arities(self):
        """Arity of the mapping: number of toset elements mapped to per
        iterset element.

        :rtype: tuple"""
        return tuple(m.arity for m in self._maps)

    @cached_property
    def arange(self):
        """Tuple of arity offsets for each constituent :class:`Map`."""
        return (0,) + tuple(np.cumsum(self.arities))

    @cached_property
    def values(self):
        """Mapping arrays excluding data for halos.

        This only returns the map values for local points, to see the
        halo points too, use :meth:`values_with_halo`."""
        return tuple(m.values for m in self._maps)

    @cached_property
    def values_with_halo(self):
        """Mapping arrays including data for halos.

        This returns all map values (including halo points), see
        :meth:`values` if you only need to look at the local
        points."""
        return tuple(None if m is None else
                     m.values_with_halo for m in self._maps)

    @cached_property
    def name(self):
        """User-defined labels"""
        return tuple(m.name for m in self._maps)

    @cached_property
    def offset(self):
        """Vertical offsets."""
        return tuple(0 if m is None else m.offset for m in self._maps)

    def __iter__(self):
        r"""Yield all :class:`Map`\s when iterated over."""
        for m in self._maps:
            yield m

    def __len__(self):
        r"""Number of contained :class:`Map`\s."""
        return len(self._maps)

    def __le__(self, o):
        """self<=o if o equals self or its self._parent==o."""
        return self == o or all(m <= om for m, om in zip(self, o))

    def __str__(self):
        return "OP2 MixedMap composed of Maps: %s" % (self._maps,)

    def __repr__(self):
        return "MixedMap(%r)" % (self._maps,)


class Sparsity(ObjectCached):

    """OP2 Sparsity, the non-zero structure a matrix derived from the union of
    the outer product of pairs of :class:`Map` objects.

    Examples of constructing a Sparsity: ::

        Sparsity(single_dset, single_map, 'mass')
        Sparsity((row_dset, col_dset), (single_rowmap, single_colmap))
        Sparsity((row_dset, col_dset),
                 [(first_rowmap, first_colmap), (second_rowmap, second_colmap)])

    .. _MatMPIAIJSetPreallocation: http://www.mcs.anl.gov/petsc/petsc-current/docs/manualpages/Mat/MatMPIAIJSetPreallocation.html
    """

    def __init__(self, dsets, maps, *, iteration_regions=None, name=None, nest=None, block_sparse=None):
        r"""
        :param dsets: :class:`DataSet`\s for the left and right function
            spaces this :class:`Sparsity` maps between
        :param maps: :class:`Map`\s to build the :class:`Sparsity` from
        :type maps: a pair of :class:`Map`\s specifying a row map and a column
            map, or an iterable of pairs of :class:`Map`\s specifying multiple
            row and column maps - if a single :class:`Map` is passed, it is
            used as both a row map and a column map
        :param iteration_regions: regions that select subsets of extruded maps to iterate over.
        :param string name: user-defined label (optional)
        :param nest: Should the sparsity over mixed set be built as nested blocks?
        :param block_sparse: Should the sparsity for datasets with
            cdim > 1 be built as a block sparsity?
        """
        # Protect against re-initialization when retrieved from cache
        if self._initialized:
            return

        self._block_sparse = block_sparse
        # Split into a list of row maps and a list of column maps
        maps, iteration_regions = zip(*maps)
        self._rmaps, self._cmaps = zip(*maps)
        self._dsets = dsets

        if isinstance(dsets[0], GlobalDataSet) or isinstance(dsets[1], GlobalDataSet):
            self._dims = (((1, 1),),)
            self._d_nnz = None
            self._o_nnz = None
            self._nrows = None if isinstance(dsets[0], GlobalDataSet) else self._rmaps[0].toset.size
            self._ncols = None if isinstance(dsets[1], GlobalDataSet) else self._cmaps[0].toset.size
            self.lcomm = dsets[0].comm if isinstance(dsets[0], GlobalDataSet) else self._rmaps[0].comm
            self.rcomm = dsets[1].comm if isinstance(dsets[1], GlobalDataSet) else self._cmaps[0].comm
        else:
            self.lcomm = self._rmaps[0].comm
            self.rcomm = self._cmaps[0].comm

            rset, cset = self.dsets
            # All rmaps and cmaps have the same data set - just use the first.
            self._nrows = rset.size
            self._ncols = cset.size

            self._has_diagonal = (rset == cset)

            tmp = itertools.product([x.cdim for x in self._dsets[0]],
                                    [x.cdim for x in self._dsets[1]])

            dims = [[None for _ in range(self.shape[1])] for _ in range(self.shape[0])]
            for r in range(self.shape[0]):
                for c in range(self.shape[1]):
                    dims[r][c] = next(tmp)

            self._dims = tuple(tuple(d) for d in dims)

        if self.lcomm != self.rcomm:
            raise ValueError("Haven't thought hard enough about different left and right communicators")
        self.comm = self.lcomm

        self._name = name or "sparsity_#x%x" % id(self)

        self.iteration_regions = iteration_regions
        # If the Sparsity is defined on MixedDataSets, we need to build each
        # block separately
        if (isinstance(dsets[0], MixedDataSet) or isinstance(dsets[1], MixedDataSet)) \
           and nest:
            self._nested = True
            self._blocks = []
            for i, rds in enumerate(dsets[0]):
                row = []
                for j, cds in enumerate(dsets[1]):
                    row.append(Sparsity((rds, cds), [(rm.split[i], cm.split[j]) for
                                                     rm, cm in maps],
                                        iteration_regions=iteration_regions,
                                        block_sparse=block_sparse))
                self._blocks.append(row)
            self._d_nnz = tuple(s._d_nnz for s in self)
            self._o_nnz = tuple(s._o_nnz for s in self)
        elif isinstance(dsets[0], GlobalDataSet) or isinstance(dsets[1], GlobalDataSet):
            # Where the sparsity maps either from or to a Global, we
            # don't really have any sparsity structure.
            self._blocks = [[self]]
            self._nested = False
        else:
            for dset in dsets:
                if isinstance(dset, MixedDataSet) and any([isinstance(d, GlobalDataSet) for d in dset]):
                    raise SparsityFormatError("Mixed monolithic matrices with Global rows or columns are not supported.")
            self._nested = False
            with timed_region("CreateSparsity"):
                nnz, onnz = build_sparsity(self)
                self._d_nnz = nnz
                self._o_nnz = onnz
            self._blocks = [[self]]
        self._initialized = True

    _cache = {}

    @classmethod
    @validate_type(('dsets', (Set, DataSet, tuple, list), DataSetTypeError),
                   ('maps', (Map, tuple, list), MapTypeError))
    def _process_args(cls, dsets, maps, *, iteration_regions=None, name=None, nest=None, block_sparse=None):
        "Turn maps argument into a canonical tuple of pairs."

        # A single data set becomes a pair of identical data sets
        dsets = [dsets, dsets] if isinstance(dsets, (Set, DataSet)) else list(dsets)
        # Upcast Sets to DataSets
        dsets = [s ** 1 if isinstance(s, Set) else s for s in dsets]

        # Check data sets are valid
        for dset in dsets:
            if not isinstance(dset, DataSet) and dset is not None:
                raise DataSetTypeError("All data sets must be of type DataSet, not type %r" % type(dset))

        # A single map becomes a pair of identical maps
        maps = (maps, maps) if isinstance(maps, Map) else maps
        # A single pair becomes a tuple of one pair
        maps = (maps,) if isinstance(maps[0], Map) else maps

        # Check maps are sane
        for pair in maps:
            if pair[0] is None or pair[1] is None:
                # None of this checking makes sense if one of the
                # matrix operands is a Global.
                continue
            for m in pair:
                if not isinstance(m, Map):
                    raise MapTypeError(
                        "All maps must be of type map, not type %r" % type(m))
                if len(m.values_with_halo) == 0 and m.iterset.total_size > 0:
                    raise MapValueError(
                        "Unpopulated map values when trying to build sparsity.")
            # Make sure that the "to" Set of each map in a pair is the set of
            # the corresponding DataSet set
            if not (pair[0].toset == dsets[0].set
                    and pair[1].toset == dsets[1].set):
                raise RuntimeError("Map to set must be the same as corresponding DataSet set")

            # Each pair of maps must have the same from-set (iteration set)
            if not pair[0].iterset == pair[1].iterset:
                raise RuntimeError("Iterset of both maps in a pair must be the same")

        rmaps, cmaps = zip(*maps)
        if iteration_regions is None:
            iteration_regions = tuple((ALL, ) for _ in maps)
        else:
            iteration_regions = tuple(tuple(sorted(region)) for region in iteration_regions)
        if not len(rmaps) == len(cmaps):
            raise RuntimeError("Must pass equal number of row and column maps")

        if rmaps[0] is not None and cmaps[0] is not None:
            # Each row map must have the same to-set (data set)
            if not all(m.toset == rmaps[0].toset for m in rmaps):
                raise RuntimeError("To set of all row maps must be the same")

                # Each column map must have the same to-set (data set)
            if not all(m.toset == cmaps[0].toset for m in cmaps):
                raise RuntimeError("To set of all column maps must be the same")

        # Need to return the caching object, a tuple of the processed
        # arguments and a dict of kwargs (empty in this case)
        if isinstance(dsets[0], GlobalDataSet):
            cache = None
        elif isinstance(dsets[0].set, MixedSet):
            cache = dsets[0].set[0]
        else:
            cache = dsets[0].set
        if nest is None:
            nest = configuration["matnest"]
        if block_sparse is None:
            block_sparse = configuration["block_sparsity"]

        maps = frozenset(zip(maps, iteration_regions))
        kwargs = {"name": name,
                  "nest": nest,
                  "block_sparse": block_sparse}
        return (cache,) + (tuple(dsets), maps), kwargs

    @classmethod
    def _cache_key(cls, dsets, maps, name, nest, block_sparse, *args, **kwargs):
        return (dsets, maps, nest, block_sparse)

    def __getitem__(self, idx):
        """Return :class:`Sparsity` block with row and column given by ``idx``
        or a given row of blocks."""
        try:
            i, j = idx
            return self._blocks[i][j]
        except TypeError:
            return self._blocks[idx]

    @cached_property
    def dsets(self):
        r"""A pair of :class:`DataSet`\s for the left and right function
        spaces this :class:`Sparsity` maps between."""
        return self._dsets

    @cached_property
    def maps(self):
        """A list of pairs (rmap, cmap) where each pair of
        :class:`Map` objects will later be used to assemble into this
        matrix. The iterset of each of the maps in a pair must be the
        same, while the toset of all the maps which appear first
        must be common, this will form the row :class:`Set` of the
        sparsity. Similarly, the toset of all the maps which appear
        second must be common and will form the column :class:`Set` of
        the ``Sparsity``."""
        return list(zip(self._rmaps, self._cmaps))

    @cached_property
    def cmaps(self):
        """The list of column maps this sparsity is assembled from."""
        return self._cmaps

    @cached_property
    def rmaps(self):
        """The list of row maps this sparsity is assembled from."""
        return self._rmaps

    @cached_property
    def dims(self):
        """A tuple of tuples where the ``i,j``th entry
        is a pair giving the number of rows per entry of the row
        :class:`Set` and the number of columns per entry of the column
        :class:`Set` of the ``Sparsity``.  The extents of the first
        two indices are given by the :attr:`shape` of the sparsity.
        """
        return self._dims

    @cached_property
    def shape(self):
        """Number of block rows and columns."""
        return (len(self._dsets[0] or [1]),
                len(self._dsets[1] or [1]))

    @cached_property
    def nrows(self):
        """The number of rows in the ``Sparsity``."""
        return self._nrows

    @cached_property
    def ncols(self):
        """The number of columns in the ``Sparsity``."""
        return self._ncols

    @cached_property
    def nested(self):
        r"""Whether a sparsity is monolithic (even if it has a block structure).

        To elaborate, if a sparsity maps between
        :class:`MixedDataSet`\s, it can either be nested, in which
        case it consists of as many blocks are the product of the
        length of the datasets it maps between, or monolithic.  In the
        latter case the sparsity is for the full map between the mixed
        datasets, rather than between the blocks of the non-mixed
        datasets underneath them.
        """
        return self._nested

    @cached_property
    def name(self):
        """A user-defined label."""
        return self._name

    def __iter__(self):
        r"""Iterate over all :class:`Sparsity`\s by row and then by column."""
        for row in self._blocks:
            for s in row:
                yield s

    def __str__(self):
        return "OP2 Sparsity: dsets %s, rmaps %s, cmaps %s, name %s" % \
               (self._dsets, self._rmaps, self._cmaps, self._name)

    def __repr__(self):
        return "Sparsity(%r, %r, %r)" % (self.dsets, self.maps, self.name)

    @cached_property
    def nnz(self):
        """Array containing the number of non-zeroes in the various rows of the
        diagonal portion of the local submatrix.

        This is the same as the parameter `d_nnz` used for preallocation in
        PETSc's MatMPIAIJSetPreallocation_."""
        return self._d_nnz

    @cached_property
    def onnz(self):
        """Array containing the number of non-zeroes in the various rows of the
        off-diagonal portion of the local submatrix.

        This is the same as the parameter `o_nnz` used for preallocation in
        PETSc's MatMPIAIJSetPreallocation_."""
        return self._o_nnz

    @cached_property
    def nz(self):
        return self._d_nnz.sum()

    @cached_property
    def onz(self):
        return self._o_nnz.sum()

    def __contains__(self, other):
        """Return true if other is a pair of maps in self.maps(). This
        will also return true if the elements of other have parents in
        self.maps()."""

        for maps in self.maps:
            if tuple(other) <= maps:
                return True

        return False


class Mat(DataCarrier):
    r"""OP2 matrix data. A ``Mat`` is defined on a sparsity pattern and holds a value
    for each element in the :class:`Sparsity`.

    When a ``Mat`` is passed to :func:`pyop2.op2.par_loop`, the maps via which
    indirection occurs for the row and column space, and the access
    descriptor are passed by `calling` the ``Mat``. For instance, if a
    ``Mat`` named ``A`` is to be accessed for reading via a row :class:`Map`
    named ``R`` and a column :class:`Map` named ``C``, this is accomplished by::

     A(pyop2.READ, (R[pyop2.i[0]], C[pyop2.i[1]]))

    Notice that it is `always` necessary to index the indirection maps
    for a ``Mat``. See the :class:`Mat` documentation for more
    details.

    .. note ::

       After executing :func:`par_loop`\s that write to a ``Mat`` and
       before using it (for example to view its values), you must call
       :meth:`assemble` to finalise the writes.
    """
    @cached_property
    def pack(self):
        from pyop2.codegen.builder import MatPack
        return MatPack

    ASSEMBLED = "ASSEMBLED"
    INSERT_VALUES = "INSERT_VALUES"
    ADD_VALUES = "ADD_VALUES"

    _modes = [WRITE, INC]

    @validate_type(('sparsity', Sparsity, SparsityTypeError),
                   ('name', str, NameTypeError))
    def __init__(self, sparsity, dtype=None, name=None):
        DataCarrier.__init__(self)
        self._sparsity = sparsity
        self.lcomm = sparsity.lcomm
        self.rcomm = sparsity.rcomm
        self.comm = sparsity.comm
        dtype = dtype or ScalarType
        self._datatype = np.dtype(dtype)
        self._name = name or "mat_#x%x" % id(self)
        self.assembly_state = Mat.ASSEMBLED

    @validate_in(('access', _modes, ModeValueError))
    def __call__(self, access, path, lgmaps=None, unroll_map=False):
        path_maps = as_tuple(path, Map, 2)
        if configuration["type_check"] and tuple(path_maps) not in self.sparsity:
            raise MapValueError("Path maps not in sparsity maps")
        return _make_object('Arg', data=self, map=path_maps, access=access, lgmaps=lgmaps, unroll_map=unroll_map)

    @cached_property
    def _wrapper_cache_key_(self):
        return (type(self), self.dtype, self.dims)

    def assemble(self):
        """Finalise this :class:`Mat` ready for use.

        Call this /after/ executing all the par_loops that write to
        the matrix before you want to look at it.
        """
        raise NotImplementedError("Subclass should implement this")

    def addto_values(self, rows, cols, values):
        """Add a block of values to the :class:`Mat`."""
        raise NotImplementedError(
            "Abstract Mat base class doesn't know how to set values.")

    def set_values(self, rows, cols, values):
        """Set a block of values in the :class:`Mat`."""
        raise NotImplementedError(
            "Abstract Mat base class doesn't know how to set values.")

    @cached_property
    def nblocks(self):
        return int(np.prod(self.sparsity.shape))

    @cached_property
    def _argtypes_(self):
        """Ctypes argtype for this :class:`Mat`"""
        return tuple(ctypes.c_voidp for _ in self)

    @cached_property
    def dims(self):
        """A pair of integers giving the number of matrix rows and columns for
        each member of the row :class:`Set` and column :class:`Set`
        respectively. This corresponds to the ``cdim`` member of a
        :class:`DataSet`."""
        return self._sparsity._dims

    @cached_property
    def nrows(self):
        "The number of rows in the matrix (local to this process)"
        return sum(d.size * d.cdim for d in self.sparsity.dsets[0])

    @cached_property
    def nblock_rows(self):
        """The number "block" rows in the matrix (local to this process).

        This is equivalent to the number of rows in the matrix divided
        by the dimension of the row :class:`DataSet`.
        """
        assert len(self.sparsity.dsets[0]) == 1, "Block rows don't make sense for mixed Mats"
        return self.sparsity.dsets[0].size

    @cached_property
    def nblock_cols(self):
        """The number of "block" columns in the matrix (local to this process).

        This is equivalent to the number of columns in the matrix
        divided by the dimension of the column :class:`DataSet`.
        """
        assert len(self.sparsity.dsets[1]) == 1, "Block cols don't make sense for mixed Mats"
        return self.sparsity.dsets[1].size

    @cached_property
    def ncols(self):
        "The number of columns in the matrix (local to this process)"
        return sum(d.size * d.cdim for d in self.sparsity.dsets[1])

    @cached_property
    def sparsity(self):
        """:class:`Sparsity` on which the ``Mat`` is defined."""
        return self._sparsity

    @cached_property
    def _is_scalar_field(self):
        # Sparsity from Dat to MixedDat has a shape like (1, (1, 1))
        # (which you can't take the product of)
        return all(np.prod(d) == 1 for d in self.dims)

    @cached_property
    def _is_vector_field(self):
        return not self._is_scalar_field

    def change_assembly_state(self, new_state):
        """Switch the matrix assembly state."""
        if new_state == Mat.ASSEMBLED or self.assembly_state == Mat.ASSEMBLED:
            self.assembly_state = new_state
        elif new_state != self.assembly_state:
            self._flush_assembly()
            self.assembly_state = new_state
        else:
            pass

    def _flush_assembly(self):
        """Flush the in flight assembly operations (used when
        switching between inserting and adding values)."""
        pass

    @property
    def values(self):
        """A numpy array of matrix values.

        .. warning ::
            This is a dense array, so will need a lot of memory.  It's
            probably not a good idea to access this property if your
            matrix has more than around 10000 degrees of freedom.
        """
        raise NotImplementedError("Abstract base Mat does not implement values()")

    @cached_property
    def dtype(self):
        """The Python type of the data."""
        return self._datatype

    @cached_property
    def nbytes(self):
        """Return an estimate of the size of the data associated with this
        :class:`Mat` in bytes. This will be the correct size of the
        data payload, but does not take into account the (presumably
        small) overhead of the object and its metadata. The memory
        associated with the sparsity pattern is also not recorded.

        Note that this is the process local memory usage, not the sum
        over all MPI processes.
        """
        if self._sparsity._block_sparse:
            mult = np.sum(np.prod(self._sparsity.dims))
        else:
            mult = 1
        return (self._sparsity.nz + self._sparsity.onz) \
            * self.dtype.itemsize * mult

    def __iter__(self):
        """Yield self when iterated over."""
        yield self

    def __mul__(self, other):
        """Multiply this :class:`Mat` with the vector ``other``."""
        raise NotImplementedError("Abstract base Mat does not implement multiplication")

    def __str__(self):
        return "OP2 Mat: %s, sparsity (%s), datatype %s" \
               % (self._name, self._sparsity, self._datatype.name)

    def __repr__(self):
        return "Mat(%r, %r, %r)" \
               % (self._sparsity, self._datatype, self._name)

# Kernel API


class Kernel(Cached):

    """OP2 kernel type.

    :param code: kernel function definition, including signature; either a
        string or an AST :class:`.Node`
    :param name: kernel function name; must match the name of the kernel
        function given in `code`
    :param opts: options dictionary for :doc:`PyOP2 IR optimisations <ir>`
        (optional, ignored if `code` is a string)
    :param include_dirs: list of additional include directories to be searched
        when compiling the kernel (optional, defaults to empty)
    :param headers: list of system headers to include when compiling the kernel
        in the form ``#include <header.h>`` (optional, defaults to empty)
    :param user_code: code snippet to be executed once at the very start of
        the generated kernel wrapper code (optional, defaults to
        empty)
    :param ldargs: A list of arguments to pass to the linker when
        compiling this Kernel.
    :param requires_zeroed_output_arguments: Does this kernel require the
        output arguments to be zeroed on entry when called? (default no)
    :param cpp: Is the kernel actually C++ rather than C?  If yes,
        then compile with the C++ compiler (kernel is wrapped in
        extern C for linkage reasons).

    Consider the case of initialising a :class:`~pyop2.Dat` with seeded random
    values in the interval 0 to 1. The corresponding :class:`~pyop2.Kernel` is
    constructed as follows: ::

      op2.Kernel("void setrand(double *x) { x[0] = (double)random()/RAND_MAX); }",
                 name="setrand",
                 headers=["#include <stdlib.h>"], user_code="srandom(10001);")

    .. note::
        When running in parallel with MPI the generated code must be the same
        on all ranks.
    """

    _cache = {}

    @classmethod
    @validate_type(('name', str, NameTypeError))
    def _cache_key(cls, code, name, opts={}, include_dirs=[], headers=[],
                   user_code="", ldargs=None, cpp=False, requires_zeroed_output_arguments=False,
                   flop_count=None):
        # Both code and name are relevant since there might be multiple kernels
        # extracting different functions from the same code
        # Also include the PyOP2 version, since the Kernel class might change

        if isinstance(code, Node):
            code = code.gencode()
        if isinstance(code, loopy.TranslationUnit):
            from loopy.tools import LoopyKeyBuilder
            from hashlib import sha256
            key_hash = sha256()
            code.update_persistent_hash(key_hash, LoopyKeyBuilder())
            code = key_hash.hexdigest()
        hashee = (str(code) + name + str(sorted(opts.items())) + str(include_dirs)
                  + str(headers) + version + str(ldargs) + str(cpp) + str(requires_zeroed_output_arguments))
        return md5(hashee.encode()).hexdigest()

    @cached_property
    def _wrapper_cache_key_(self):
        return (self._key, )

    def __init__(self, code, name, opts={}, include_dirs=[], headers=[],
                 user_code="", ldargs=None, cpp=False, requires_zeroed_output_arguments=False,
                 flop_count=None):
        # Protect against re-initialization when retrieved from cache
        if self._initialized:
            return
        self._name = name
        self._cpp = cpp
        # Record used optimisations
        self._opts = opts
        self._include_dirs = include_dirs
        self._ldargs = ldargs if ldargs is not None else []
        self._headers = headers
        self._user_code = user_code
        assert isinstance(code, (str, Node, loopy.Program, loopy.LoopKernel, loopy.TranslationUnit))
        self._code = code
        self._initialized = True
        self.requires_zeroed_output_arguments = requires_zeroed_output_arguments
        self.flop_count = flop_count

    @property
    def name(self):
        """Kernel name, must match the kernel function name in the code."""
        return self._name

    @property
    def code(self):
        return self._code

    @cached_property
    def num_flops(self):
        if self.flop_count is not None:
            return self.flop_count
        if not configuration["compute_kernel_flops"]:
            return 0
        if isinstance(self.code, Node):
            v = EstimateFlops()
            return v.visit(self.code)
        elif isinstance(self.code, loopy.TranslationUnit):
            op_map = loopy.get_op_map(
                self.code.copy(options=loopy.Options(ignore_boostable_into=True),
                               silenced_warnings=['insn_count_subgroups_upper_bound',
                                                  'get_x_map_guessing_subgroup_size',
                                                  'summing_if_branches_ops']),
                subgroup_size='guess')
            return op_map.filter_by(name=['add', 'sub', 'mul', 'div'], dtype=[ScalarType]).eval_and_sum({})
        else:
            return 0

    def __str__(self):
        return "OP2 Kernel: %s" % self._name

    def __repr__(self):
        return 'Kernel("""%s""", %r)' % (self._code, self._name)

    def __eq__(self, other):
        return self.cache_key == other.cache_key


class JITModule(Cached):

    """Cached module encapsulating the generated :class:`ParLoop` stub.

    .. warning::

       Note to implementors.  This object is *cached* and therefore
       should not hold any references to objects you might want to be
       collected (such PyOP2 data objects)."""

    _cache = {}

    @classmethod
    def _cache_key(cls, kernel, iterset, *args, **kwargs):
        counter = itertools.count()
        seen = defaultdict(lambda: next(counter))
        key = ((id(dup_comm(iterset.comm)), ) + kernel._wrapper_cache_key_ + iterset._wrapper_cache_key_
               + (iterset._extruded, (iterset._extruded and iterset.constant_layers), isinstance(iterset, Subset)))

        for arg in args:
            key += arg._wrapper_cache_key_
            for map_ in arg.map_tuple:
                key += (seen[map_],)

        key += (kwargs.get("iterate", None), cls, configuration["simd_width"])

        return key


class IterationRegion(IntEnum):
    BOTTOM = 1
    TOP = 2
    INTERIOR_FACETS = 3
    ALL = 4


ON_BOTTOM = IterationRegion.BOTTOM
"""Iterate over the cells at the bottom of the column in an extruded mesh."""

ON_TOP = IterationRegion.TOP
"""Iterate over the top cells in an extruded mesh."""

ON_INTERIOR_FACETS = IterationRegion.INTERIOR_FACETS
"""Iterate over the interior facets of an extruded mesh."""

ALL = IterationRegion.ALL
"""Iterate over all cells of an extruded mesh."""


class ParLoop(object):
    """Represents the kernel, iteration space and arguments of a parallel loop
    invocation.

    .. note ::

        Users should not directly construct :class:`ParLoop` objects, but
        use :func:`pyop2.op2.par_loop` instead.

    An optional keyword argument, ``iterate``, can be used to specify
    which region of an :class:`ExtrudedSet` the parallel loop should
    iterate over.
    """

    @validate_type(('kernel', Kernel, KernelTypeError),
                   ('iterset', Set, SetTypeError))
    def __init__(self, kernel, iterset, *args, **kwargs):
        # INCs into globals need to start with zero and then sum back
        # into the input global at the end.  This has the same number
        # of reductions but means that successive par_loops
        # incrementing into a global get the "right" value in
        # parallel.
        # Don't care about MIN and MAX because they commute with the reduction
        self._reduced_globals = {}
        for i, arg in enumerate(args):
            if arg._is_global_reduction and arg.access == INC:
                glob = arg.data
                tmp = _make_object('Global', glob.dim, data=np.zeros_like(glob.data_ro), dtype=glob.dtype)
                self._reduced_globals[tmp] = glob
                args[i].data = tmp

        # Always use the current arguments, also when we hit cache
        self._actual_args = args
        self._kernel = kernel
        self._is_layered = iterset._extruded
        self._iteration_region = kwargs.get("iterate", None)
        self._pass_layer_arg = kwargs.get("pass_layer_arg", False)

        check_iterset(self.args, iterset)

        if self._pass_layer_arg:
            if not self._is_layered:
                raise ValueError("Can't request layer arg for non-extruded iteration")

        self.iterset = iterset
        self.comm = iterset.comm

        for i, arg in enumerate(self._actual_args):
            arg.position = i
            arg.indirect_position = i
        for i, arg1 in enumerate(self._actual_args):
            if arg1._is_dat and arg1._is_indirect:
                for arg2 in self._actual_args[i:]:
                    # We have to check for identity here (we really
                    # want these to be the same thing, not just look
                    # the same)
                    if arg2.data is arg1.data and arg2.map is arg1.map:
                        arg2.indirect_position = arg1.indirect_position

        self.arglist = self.prepare_arglist(iterset, *self.args)

    def prepare_arglist(self, iterset, *args):
        """Prepare the argument list for calling generated code.

        :arg iterset: The :class:`Set` iterated over.
        :arg args: A list of :class:`Args`, the argument to the :fn:`par_loop`.
        """
        return ()

    @cached_property
    def num_flops(self):
        iterset = self.iterset
        size = 1
        if iterset._extruded:
            region = self.iteration_region
            layers = np.mean(iterset.layers_array[:, 1] - iterset.layers_array[:, 0])
            if region is ON_INTERIOR_FACETS:
                size = layers - 2
            elif region not in [ON_TOP, ON_BOTTOM]:
                size = layers - 1
        return size * self._kernel.num_flops

    def log_flops(self, flops):
        pass

    @property
    @collective
    def _jitmodule(self):
        """Return the :class:`JITModule` that encapsulates the compiled par_loop code.

        Return None if the child class should deal with this in another way."""
        return None

    @cached_property
    def _parloop_event(self):
        return timed_region("ParLoopExecute")

    @collective
    def compute(self):
        """Executes the kernel over all members of the iteration space."""
        with self._parloop_event:
            orig_lgmaps = []
            for arg in self.args:
                if arg._is_mat:
                    new_state = {INC: Mat.ADD_VALUES,
                                 WRITE: Mat.INSERT_VALUES}[arg.access]
                    for m in arg.data:
                        m.change_assembly_state(new_state)
                    arg.data.change_assembly_state(new_state)
                    # Boundary conditions applied to the matrix appear
                    # as modified lgmaps on the Arg. We set them onto
                    # the matrix so things are correctly dropped in
                    # insertion, and then restore the original lgmaps
                    # afterwards.
                    if arg.lgmaps is not None:
                        olgmaps = []
                        for m, lgmaps in zip(arg.data, arg.lgmaps):
                            olgmaps.append(m.handle.getLGMap())
                            m.handle.setLGMap(*lgmaps)
                        orig_lgmaps.append(olgmaps)
            self.global_to_local_begin()
            iterset = self.iterset
            arglist = self.arglist
            fun = self._jitmodule
            # Need to ensure INC globals are zero on entry to the loop
            # in case it's reused.
            for g in self._reduced_globals.keys():
                g._data[...] = 0
            self._compute(iterset.core_part, fun, *arglist)
            self.global_to_local_end()
            self._compute(iterset.owned_part, fun, *arglist)
            self.reduction_begin()
            self.local_to_global_begin()
            self.update_arg_data_state()
            for arg in reversed(self.args):
                if arg._is_mat and arg.lgmaps is not None:
                    for m, lgmaps in zip(arg.data, orig_lgmaps.pop()):
                        m.handle.setLGMap(*lgmaps)
            self.reduction_end()
            self.local_to_global_end()

    @collective
    def _compute(self, part, fun, *arglist):
        """Executes the kernel over all members of a MPI-part of the iteration space.

        :arg part: The :class:`SetPartition` to compute over
        :arg fun: The :class:`JITModule` encapsulating the compiled
             code (may be ignored by the backend).
        :arg arglist: The arguments to pass to the compiled code (may
             be ignored by the backend, depending on the exact implementation)"""
        raise RuntimeError("Must select a backend")

    @collective
    def global_to_local_begin(self):
        """Start halo exchanges."""
        for arg in self.unique_dat_args:
            arg.global_to_local_begin()

    @collective
    def global_to_local_end(self):
        """Finish halo exchanges"""
        for arg in self.unique_dat_args:
            arg.global_to_local_end()

    @collective
    def local_to_global_begin(self):
        """Start halo exchanges."""
        for arg in self.unique_dat_args:
            arg.local_to_global_begin()

    @collective
    def local_to_global_end(self):
        """Finish halo exchanges (wait on irecvs)"""
        for arg in self.unique_dat_args:
            arg.local_to_global_end()

    @cached_property
    def _reduction_event_begin(self):
        return timed_region("ParLoopRednBegin")

    @cached_property
    def _reduction_event_end(self):
        return timed_region("ParLoopRednEnd")

    @cached_property
    def _has_reduction(self):
        return len(self.global_reduction_args) > 0

    @collective
    def reduction_begin(self):
        """Start reductions"""
        if not self._has_reduction:
            return
        with self._reduction_event_begin:
            for arg in self.global_reduction_args:
                arg.reduction_begin(self.comm)

    @collective
    def reduction_end(self):
        """End reductions"""
        if not self._has_reduction:
            return
        with self._reduction_event_end:
            for arg in self.global_reduction_args:
                arg.reduction_end(self.comm)
            # Finalise global increments
            for tmp, glob in self._reduced_globals.items():
                glob._data += tmp._data

    @collective
    def update_arg_data_state(self):
        r"""Update the state of the :class:`DataCarrier`\s in the arguments to the `par_loop`.

        This marks :class:`Mat`\s that need assembly."""
        for arg in self.args:
            access = arg.access
            if access is READ:
                continue
            if arg._is_dat:
                arg.data.halo_valid = False
            if arg._is_mat:
                state = {WRITE: Mat.INSERT_VALUES,
                         INC: Mat.ADD_VALUES}[access]
                arg.data.assembly_state = state

    @cached_property
    def dat_args(self):
        return tuple(arg for arg in self.args if arg._is_dat)

    @cached_property
    def unique_dat_args(self):
        seen = {}
        unique = []
        for arg in self.dat_args:
            if arg.data not in seen:
                unique.append(arg)
                seen[arg.data] = arg
            elif arg.access != seen[arg.data].access:
                raise ValueError("Same Dat appears multiple times with different "
                                 "access descriptors")
        return tuple(unique)

    @cached_property
    def global_reduction_args(self):
        return tuple(arg for arg in self.args if arg._is_global_reduction)

    @cached_property
    def kernel(self):
        """Kernel executed by this parallel loop."""
        return self._kernel

    @cached_property
    def args(self):
        """Arguments to this parallel loop."""
        return self._actual_args

    @cached_property
    def is_layered(self):
        """Flag which triggers extrusion"""
        return self._is_layered

    @cached_property
    def iteration_region(self):
        """Specifies the part of the mesh the parallel loop will
        be iterating over. The effect is the loop only iterates over
        a certain part of an extruded mesh, for example on top cells, bottom cells or
        interior facets."""
        return self._iteration_region


def check_iterset(args, iterset):
    """Checks that the iteration set of the :class:`ParLoop` matches the
    iteration set of all its arguments. A :class:`MapValueError` is raised
    if this condition is not met."""

    if isinstance(iterset, Subset):
        _iterset = iterset.superset
    else:
        _iterset = iterset
    if configuration["type_check"]:
        if isinstance(_iterset, MixedSet):
            raise SetTypeError("Cannot iterate over MixedSets")
        for i, arg in enumerate(args):
            if arg._is_global:
                continue
            if arg._is_direct:
                if isinstance(_iterset, ExtrudedSet):
                    if arg.data.dataset.set != _iterset.parent:
                        raise MapValueError(
                            "Iterset of direct arg %s doesn't match ParLoop iterset." % i)
                elif arg.data.dataset.set != _iterset:
                    raise MapValueError(
                        "Iterset of direct arg %s doesn't match ParLoop iterset." % i)
                continue
            for j, m in enumerate(arg._map):
                if isinstance(_iterset, ExtrudedSet):
                    if m.iterset != _iterset and m.iterset not in _iterset:
                        raise MapValueError(
                            "Iterset of arg %s map %s doesn't match ParLoop iterset." % (i, j))
                elif m.iterset != _iterset and m.iterset not in _iterset:
                    raise MapValueError(
                        "Iterset of arg %s map %s doesn't match ParLoop iterset." % (i, j))


@collective
def par_loop(kernel, iterset, *args, **kwargs):
    r"""Invocation of an OP2 kernel

    :arg kernel: The :class:`Kernel` to be executed.
    :arg iterset: The iteration :class:`Set` over which the kernel should be
                  executed.
    :arg \*args: One or more :class:`base.Arg`\s constructed from a
                 :class:`Global`, :class:`Dat` or :class:`Mat` using the call
                 syntax and passing in an optionally indexed :class:`Map`
                 through which this :class:`base.Arg` is accessed and the
                 :class:`base.Access` descriptor indicating how the
                 :class:`Kernel` is going to access this data (see the example
                 below). These are the global data structures from and to
                 which the kernel will read and write.
    :kwarg iterate: Optionally specify which region of an
            :class:`ExtrudedSet` to iterate over.
            Valid values are:

              - ``ON_BOTTOM``: iterate over the bottom layer of cells.
              - ``ON_TOP`` iterate over the top layer of cells.
              - ``ALL`` iterate over all cells (the default if unspecified)
              - ``ON_INTERIOR_FACETS`` iterate over all the layers
                 except the top layer, accessing data two adjacent (in
                 the extruded direction) cells at a time.

    :kwarg pass_layer_arg: Should the wrapper pass the current layer
        into the kernel (as an ``int``). Only makes sense for
        indirect extruded iteration.

    .. warning ::
        It is the caller's responsibility that the number and type of all
        :class:`base.Arg`\s passed to the :func:`par_loop` match those expected
        by the :class:`Kernel`. No runtime check is performed to ensure this!

    :func:`par_loop` invocation is illustrated by the following example ::

      pyop2.par_loop(mass, elements,
                     mat(pyop2.INC, (elem_node[pyop2.i[0]]), elem_node[pyop2.i[1]]),
                     coords(pyop2.READ, elem_node))

    This example will execute the :class:`Kernel` ``mass`` over the
    :class:`Set` ``elements`` executing 3x3 times for each
    :class:`Set` member, assuming the :class:`Map` ``elem_node`` is of arity 3.
    The :class:`Kernel` takes four arguments, the first is a :class:`Mat` named
    ``mat``, the second is a field named ``coords``. The remaining two arguments
    indicate which local iteration space point the kernel is to execute.

    A :class:`Mat` requires a pair of :class:`Map` objects, one each
    for the row and column spaces. In this case both are the same
    ``elem_node`` map. The row :class:`Map` is indexed by the first
    index in the local iteration space, indicated by the ``0`` index
    to :data:`pyop2.i`, while the column space is indexed by
    the second local index.  The matrix is accessed to increment
    values using the ``pyop2.INC`` access descriptor.

    The ``coords`` :class:`Dat` is also accessed via the ``elem_node``
    :class:`Map`, however no indices are passed so all entries of
    ``elem_node`` for the relevant member of ``elements`` will be
    passed to the kernel as a vector.
    """
    if isinstance(kernel, types.FunctionType):
        from pyop2 import pyparloop
        return pyparloop.ParLoop(kernel, iterset, *args, **kwargs).compute()
    return _make_object('ParLoop', kernel, iterset, *args, **kwargs).compute()<|MERGE_RESOLUTION|>--- conflicted
+++ resolved
@@ -1637,20 +1637,16 @@
         """Zero the data associated with this :class:`Dat`
 
         :arg subset: A :class:`Subset` of entries to zero (optional)."""
-<<<<<<< HEAD
+
         # Update dat_version
         self.update_dat_version()
 
-        if hasattr(self, "_zero_parloops"):
-            loops = self._zero_parloops
-=======
         # If there is no subset we can safely zero the halo values.
         if subset is None:
             self._data[:] = 0
             self.halo_valid = True
         elif subset.superset != self.dataset.set:
             raise MapValueError("The subset and dataset are incompatible")
->>>>>>> d5f82d38
         else:
             self.data[subset.owned_indices] = 0
 
